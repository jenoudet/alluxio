/**
 * Autogenerated by Thrift Compiler (0.9.3)
 *
 * DO NOT EDIT UNLESS YOU ARE SURE THAT YOU KNOW WHAT YOU ARE DOING
 *  @generated
 */
package alluxio.thrift;

import org.apache.thrift.scheme.IScheme;
import org.apache.thrift.scheme.SchemeFactory;
import org.apache.thrift.scheme.StandardScheme;

import org.apache.thrift.scheme.TupleScheme;
import org.apache.thrift.protocol.TTupleProtocol;
import org.apache.thrift.protocol.TProtocolException;
import org.apache.thrift.EncodingUtils;
import org.apache.thrift.TException;
import org.apache.thrift.async.AsyncMethodCallback;
import org.apache.thrift.server.AbstractNonblockingServer.*;
import java.util.List;
import java.util.ArrayList;
import java.util.Map;
import java.util.HashMap;
import java.util.EnumMap;
import java.util.Set;
import java.util.HashSet;
import java.util.EnumSet;
import java.util.Collections;
import java.util.BitSet;
import java.nio.ByteBuffer;
import java.util.Arrays;
import javax.annotation.Generated;
import org.slf4j.Logger;
import org.slf4j.LoggerFactory;

@SuppressWarnings({"cast", "rawtypes", "serial", "unchecked"})
@Generated(value = "Autogenerated by Thrift Compiler (0.9.3)")
public class UfsInfo implements org.apache.thrift.TBase<UfsInfo, UfsInfo._Fields>, java.io.Serializable, Cloneable, Comparable<UfsInfo> {
  private static final org.apache.thrift.protocol.TStruct STRUCT_DESC = new org.apache.thrift.protocol.TStruct("UfsInfo");

  private static final org.apache.thrift.protocol.TField URI_FIELD_DESC = new org.apache.thrift.protocol.TField("uri", org.apache.thrift.protocol.TType.STRING, (short)1);
  private static final org.apache.thrift.protocol.TField PROPERTIES_FIELD_DESC = new org.apache.thrift.protocol.TField("properties", org.apache.thrift.protocol.TType.STRUCT, (short)2);

  private static final Map<Class<? extends IScheme>, SchemeFactory> schemes = new HashMap<Class<? extends IScheme>, SchemeFactory>();
  static {
    schemes.put(StandardScheme.class, new UfsInfoStandardSchemeFactory());
    schemes.put(TupleScheme.class, new UfsInfoTupleSchemeFactory());
  }

  private String uri; // optional
  private MountTOptions properties; // optional

  /** The set of fields this struct contains, along with convenience methods for finding and manipulating them. */
  public enum _Fields implements org.apache.thrift.TFieldIdEnum {
    URI((short)1, "uri"),
    PROPERTIES((short)2, "properties");

    private static final Map<String, _Fields> byName = new HashMap<String, _Fields>();

    static {
      for (_Fields field : EnumSet.allOf(_Fields.class)) {
        byName.put(field.getFieldName(), field);
      }
    }

    /**
     * Find the _Fields constant that matches fieldId, or null if its not found.
     */
    public static _Fields findByThriftId(int fieldId) {
      switch(fieldId) {
        case 1: // URI
          return URI;
        case 2: // PROPERTIES
          return PROPERTIES;
        default:
          return null;
      }
    }

    /**
     * Find the _Fields constant that matches fieldId, throwing an exception
     * if it is not found.
     */
    public static _Fields findByThriftIdOrThrow(int fieldId) {
      _Fields fields = findByThriftId(fieldId);
      if (fields == null) throw new IllegalArgumentException("Field " + fieldId + " doesn't exist!");
      return fields;
    }

    /**
     * Find the _Fields constant that matches name, or null if its not found.
     */
    public static _Fields findByName(String name) {
      return byName.get(name);
    }

    private final short _thriftId;
    private final String _fieldName;

    _Fields(short thriftId, String fieldName) {
      _thriftId = thriftId;
      _fieldName = fieldName;
    }

    public short getThriftFieldId() {
      return _thriftId;
    }

    public String getFieldName() {
      return _fieldName;
    }
  }

  // isset id assignments
  private static final _Fields optionals[] = {_Fields.URI,_Fields.PROPERTIES};
  public static final Map<_Fields, org.apache.thrift.meta_data.FieldMetaData> metaDataMap;
  static {
    Map<_Fields, org.apache.thrift.meta_data.FieldMetaData> tmpMap = new EnumMap<_Fields, org.apache.thrift.meta_data.FieldMetaData>(_Fields.class);
    tmpMap.put(_Fields.URI, new org.apache.thrift.meta_data.FieldMetaData("uri", org.apache.thrift.TFieldRequirementType.OPTIONAL, 
        new org.apache.thrift.meta_data.FieldValueMetaData(org.apache.thrift.protocol.TType.STRING)));
    tmpMap.put(_Fields.PROPERTIES, new org.apache.thrift.meta_data.FieldMetaData("properties", org.apache.thrift.TFieldRequirementType.OPTIONAL, 
        new org.apache.thrift.meta_data.StructMetaData(org.apache.thrift.protocol.TType.STRUCT, MountTOptions.class)));
    metaDataMap = Collections.unmodifiableMap(tmpMap);
    org.apache.thrift.meta_data.FieldMetaData.addStructMetaDataMap(UfsInfo.class, metaDataMap);
  }

  public UfsInfo() {
  }

  /**
   * Performs a deep copy on <i>other</i>.
   */
  public UfsInfo(UfsInfo other) {
    if (other.isSetUri()) {
      this.uri = other.uri;
    }
    if (other.isSetProperties()) {
      this.properties = new MountTOptions(other.properties);
    }
  }

  public UfsInfo deepCopy() {
    return new UfsInfo(this);
  }

  @Override
  public void clear() {
    this.uri = null;
    this.properties = null;
  }

  public String getUri() {
    return this.uri;
  }

  public UfsInfo setUri(String uri) {
    this.uri = uri;
    return this;
  }

  public void unsetUri() {
    this.uri = null;
  }

  /** Returns true if field uri is set (has been assigned a value) and false otherwise */
  public boolean isSetUri() {
    return this.uri != null;
  }

  public void setUriIsSet(boolean value) {
    if (!value) {
      this.uri = null;
    }
  }

  public MountTOptions getProperties() {
    return this.properties;
  }

  public UfsInfo setProperties(MountTOptions properties) {
    this.properties = properties;
    return this;
  }

  public void unsetProperties() {
    this.properties = null;
  }

  /** Returns true if field properties is set (has been assigned a value) and false otherwise */
  public boolean isSetProperties() {
    return this.properties != null;
  }

  public void setPropertiesIsSet(boolean value) {
    if (!value) {
      this.properties = null;
    }
  }

  public void setFieldValue(_Fields field, Object value) {
    switch (field) {
    case URI:
      if (value == null) {
        unsetUri();
      } else {
        setUri((String)value);
      }
      break;

    case PROPERTIES:
      if (value == null) {
        unsetProperties();
      } else {
        setProperties((MountTOptions)value);
      }
      break;

    }
  }

  public Object getFieldValue(_Fields field) {
    switch (field) {
    case URI:
      return getUri();

    case PROPERTIES:
      return getProperties();

    }
    throw new IllegalStateException();
  }

  /** Returns true if field corresponding to fieldID is set (has been assigned a value) and false otherwise */
  public boolean isSet(_Fields field) {
    if (field == null) {
      throw new IllegalArgumentException();
    }

    switch (field) {
    case URI:
      return isSetUri();
    case PROPERTIES:
      return isSetProperties();
    }
    throw new IllegalStateException();
  }

  @Override
  public boolean equals(Object that) {
    if (that == null)
      return false;
    if (that instanceof UfsInfo)
      return this.equals((UfsInfo)that);
    return false;
  }

  public boolean equals(UfsInfo that) {
    if (that == null)
      return false;

    boolean this_present_uri = true && this.isSetUri();
    boolean that_present_uri = true && that.isSetUri();
    if (this_present_uri || that_present_uri) {
      if (!(this_present_uri && that_present_uri))
        return false;
      if (!this.uri.equals(that.uri))
        return false;
    }

    boolean this_present_properties = true && this.isSetProperties();
    boolean that_present_properties = true && that.isSetProperties();
    if (this_present_properties || that_present_properties) {
      if (!(this_present_properties && that_present_properties))
        return false;
      if (!this.properties.equals(that.properties))
        return false;
    }

    return true;
  }

  @Override
  public int hashCode() {
    List<Object> list = new ArrayList<Object>();

    boolean present_uri = true && (isSetUri());
    list.add(present_uri);
    if (present_uri)
      list.add(uri);

    boolean present_properties = true && (isSetProperties());
    list.add(present_properties);
    if (present_properties)
      list.add(properties);

    return list.hashCode();
  }

  @Override
  public int compareTo(UfsInfo other) {
    if (!getClass().equals(other.getClass())) {
      return getClass().getName().compareTo(other.getClass().getName());
    }

    int lastComparison = 0;

    lastComparison = Boolean.valueOf(isSetUri()).compareTo(other.isSetUri());
    if (lastComparison != 0) {
      return lastComparison;
    }
    if (isSetUri()) {
      lastComparison = org.apache.thrift.TBaseHelper.compareTo(this.uri, other.uri);
      if (lastComparison != 0) {
        return lastComparison;
      }
    }
    lastComparison = Boolean.valueOf(isSetProperties()).compareTo(other.isSetProperties());
    if (lastComparison != 0) {
      return lastComparison;
    }
    if (isSetProperties()) {
      lastComparison = org.apache.thrift.TBaseHelper.compareTo(this.properties, other.properties);
      if (lastComparison != 0) {
        return lastComparison;
      }
    }
    return 0;
  }

  public _Fields fieldForId(int fieldId) {
    return _Fields.findByThriftId(fieldId);
  }

  public void read(org.apache.thrift.protocol.TProtocol iprot) throws org.apache.thrift.TException {
    schemes.get(iprot.getScheme()).getScheme().read(iprot, this);
  }

  public void write(org.apache.thrift.protocol.TProtocol oprot) throws org.apache.thrift.TException {
    schemes.get(oprot.getScheme()).getScheme().write(oprot, this);
  }

  @Override
  public String toString() {
    StringBuilder sb = new StringBuilder("UfsInfo(");
    boolean first = true;

    if (isSetUri()) {
      sb.append("uri:");
      if (this.uri == null) {
        sb.append("null");
      } else {
        sb.append(this.uri);
      }
      first = false;
    }
    if (isSetProperties()) {
      if (!first) sb.append(", ");
      sb.append("properties:");
      if (this.properties == null) {
        sb.append("null");
      } else {
        sb.append(this.properties);
      }
      first = false;
    }
    sb.append(")");
    return sb.toString();
  }

  public void validate() throws org.apache.thrift.TException {
    // check for required fields
    // check for sub-struct validity
    if (properties != null) {
      properties.validate();
    }
  }

  private void writeObject(java.io.ObjectOutputStream out) throws java.io.IOException {
    try {
      write(new org.apache.thrift.protocol.TCompactProtocol(new org.apache.thrift.transport.TIOStreamTransport(out)));
    } catch (org.apache.thrift.TException te) {
      throw new java.io.IOException(te);
    }
  }

  private void readObject(java.io.ObjectInputStream in) throws java.io.IOException, ClassNotFoundException {
    try {
      read(new org.apache.thrift.protocol.TCompactProtocol(new org.apache.thrift.transport.TIOStreamTransport(in)));
    } catch (org.apache.thrift.TException te) {
      throw new java.io.IOException(te);
    }
  }

  private static class UfsInfoStandardSchemeFactory implements SchemeFactory {
    public UfsInfoStandardScheme getScheme() {
      return new UfsInfoStandardScheme();
    }
  }

  private static class UfsInfoStandardScheme extends StandardScheme<UfsInfo> {

    public void read(org.apache.thrift.protocol.TProtocol iprot, UfsInfo struct) throws org.apache.thrift.TException {
      org.apache.thrift.protocol.TField schemeField;
      iprot.readStructBegin();
      while (true)
      {
        schemeField = iprot.readFieldBegin();
        if (schemeField.type == org.apache.thrift.protocol.TType.STOP) { 
          break;
        }
        switch (schemeField.id) {
          case 1: // URI
            if (schemeField.type == org.apache.thrift.protocol.TType.STRING) {
              struct.uri = iprot.readString();
              struct.setUriIsSet(true);
            } else { 
              org.apache.thrift.protocol.TProtocolUtil.skip(iprot, schemeField.type);
            }
            break;
          case 2: // PROPERTIES
<<<<<<< HEAD
            if (schemeField.type == org.apache.thrift.protocol.TType.MAP) {
              {
                org.apache.thrift.protocol.TMap _map74 = iprot.readMapBegin();
                struct.properties = new HashMap<String,String>(2*_map74.size);
                String _key75;
                String _val76;
                for (int _i77 = 0; _i77 < _map74.size; ++_i77)
                {
                  _key75 = iprot.readString();
                  _val76 = iprot.readString();
                  struct.properties.put(_key75, _val76);
                }
                iprot.readMapEnd();
              }
=======
            if (schemeField.type == org.apache.thrift.protocol.TType.STRUCT) {
              struct.properties = new MountTOptions();
              struct.properties.read(iprot);
>>>>>>> a020c137
              struct.setPropertiesIsSet(true);
            } else { 
              org.apache.thrift.protocol.TProtocolUtil.skip(iprot, schemeField.type);
            }
            break;
          default:
            org.apache.thrift.protocol.TProtocolUtil.skip(iprot, schemeField.type);
        }
        iprot.readFieldEnd();
      }
      iprot.readStructEnd();

      // check for required fields of primitive type, which can't be checked in the validate method
      struct.validate();
    }

    public void write(org.apache.thrift.protocol.TProtocol oprot, UfsInfo struct) throws org.apache.thrift.TException {
      struct.validate();

      oprot.writeStructBegin(STRUCT_DESC);
      if (struct.uri != null) {
        if (struct.isSetUri()) {
          oprot.writeFieldBegin(URI_FIELD_DESC);
          oprot.writeString(struct.uri);
          oprot.writeFieldEnd();
        }
      }
      if (struct.properties != null) {
        if (struct.isSetProperties()) {
          oprot.writeFieldBegin(PROPERTIES_FIELD_DESC);
<<<<<<< HEAD
          {
            oprot.writeMapBegin(new org.apache.thrift.protocol.TMap(org.apache.thrift.protocol.TType.STRING, org.apache.thrift.protocol.TType.STRING, struct.properties.size()));
            for (Map.Entry<String, String> _iter78 : struct.properties.entrySet())
            {
              oprot.writeString(_iter78.getKey());
              oprot.writeString(_iter78.getValue());
            }
            oprot.writeMapEnd();
          }
=======
          struct.properties.write(oprot);
>>>>>>> a020c137
          oprot.writeFieldEnd();
        }
      }
      oprot.writeFieldStop();
      oprot.writeStructEnd();
    }

  }

  private static class UfsInfoTupleSchemeFactory implements SchemeFactory {
    public UfsInfoTupleScheme getScheme() {
      return new UfsInfoTupleScheme();
    }
  }

  private static class UfsInfoTupleScheme extends TupleScheme<UfsInfo> {

    @Override
    public void write(org.apache.thrift.protocol.TProtocol prot, UfsInfo struct) throws org.apache.thrift.TException {
      TTupleProtocol oprot = (TTupleProtocol) prot;
      BitSet optionals = new BitSet();
      if (struct.isSetUri()) {
        optionals.set(0);
      }
      if (struct.isSetProperties()) {
        optionals.set(1);
      }
      oprot.writeBitSet(optionals, 2);
      if (struct.isSetUri()) {
        oprot.writeString(struct.uri);
      }
      if (struct.isSetProperties()) {
<<<<<<< HEAD
        {
          oprot.writeI32(struct.properties.size());
          for (Map.Entry<String, String> _iter79 : struct.properties.entrySet())
          {
            oprot.writeString(_iter79.getKey());
            oprot.writeString(_iter79.getValue());
          }
        }
=======
        struct.properties.write(oprot);
>>>>>>> a020c137
      }
    }

    @Override
    public void read(org.apache.thrift.protocol.TProtocol prot, UfsInfo struct) throws org.apache.thrift.TException {
      TTupleProtocol iprot = (TTupleProtocol) prot;
      BitSet incoming = iprot.readBitSet(2);
      if (incoming.get(0)) {
        struct.uri = iprot.readString();
        struct.setUriIsSet(true);
      }
      if (incoming.get(1)) {
<<<<<<< HEAD
        {
          org.apache.thrift.protocol.TMap _map80 = new org.apache.thrift.protocol.TMap(org.apache.thrift.protocol.TType.STRING, org.apache.thrift.protocol.TType.STRING, iprot.readI32());
          struct.properties = new HashMap<String,String>(2*_map80.size);
          String _key81;
          String _val82;
          for (int _i83 = 0; _i83 < _map80.size; ++_i83)
          {
            _key81 = iprot.readString();
            _val82 = iprot.readString();
            struct.properties.put(_key81, _val82);
          }
        }
=======
        struct.properties = new MountTOptions();
        struct.properties.read(iprot);
>>>>>>> a020c137
        struct.setPropertiesIsSet(true);
      }
    }
  }

}
<|MERGE_RESOLUTION|>--- conflicted
+++ resolved
@@ -418,26 +418,9 @@
             }
             break;
           case 2: // PROPERTIES
-<<<<<<< HEAD
-            if (schemeField.type == org.apache.thrift.protocol.TType.MAP) {
-              {
-                org.apache.thrift.protocol.TMap _map74 = iprot.readMapBegin();
-                struct.properties = new HashMap<String,String>(2*_map74.size);
-                String _key75;
-                String _val76;
-                for (int _i77 = 0; _i77 < _map74.size; ++_i77)
-                {
-                  _key75 = iprot.readString();
-                  _val76 = iprot.readString();
-                  struct.properties.put(_key75, _val76);
-                }
-                iprot.readMapEnd();
-              }
-=======
             if (schemeField.type == org.apache.thrift.protocol.TType.STRUCT) {
               struct.properties = new MountTOptions();
               struct.properties.read(iprot);
->>>>>>> a020c137
               struct.setPropertiesIsSet(true);
             } else { 
               org.apache.thrift.protocol.TProtocolUtil.skip(iprot, schemeField.type);
@@ -468,19 +451,7 @@
       if (struct.properties != null) {
         if (struct.isSetProperties()) {
           oprot.writeFieldBegin(PROPERTIES_FIELD_DESC);
-<<<<<<< HEAD
-          {
-            oprot.writeMapBegin(new org.apache.thrift.protocol.TMap(org.apache.thrift.protocol.TType.STRING, org.apache.thrift.protocol.TType.STRING, struct.properties.size()));
-            for (Map.Entry<String, String> _iter78 : struct.properties.entrySet())
-            {
-              oprot.writeString(_iter78.getKey());
-              oprot.writeString(_iter78.getValue());
-            }
-            oprot.writeMapEnd();
-          }
-=======
           struct.properties.write(oprot);
->>>>>>> a020c137
           oprot.writeFieldEnd();
         }
       }
@@ -513,18 +484,7 @@
         oprot.writeString(struct.uri);
       }
       if (struct.isSetProperties()) {
-<<<<<<< HEAD
-        {
-          oprot.writeI32(struct.properties.size());
-          for (Map.Entry<String, String> _iter79 : struct.properties.entrySet())
-          {
-            oprot.writeString(_iter79.getKey());
-            oprot.writeString(_iter79.getValue());
-          }
-        }
-=======
         struct.properties.write(oprot);
->>>>>>> a020c137
       }
     }
 
@@ -537,23 +497,8 @@
         struct.setUriIsSet(true);
       }
       if (incoming.get(1)) {
-<<<<<<< HEAD
-        {
-          org.apache.thrift.protocol.TMap _map80 = new org.apache.thrift.protocol.TMap(org.apache.thrift.protocol.TType.STRING, org.apache.thrift.protocol.TType.STRING, iprot.readI32());
-          struct.properties = new HashMap<String,String>(2*_map80.size);
-          String _key81;
-          String _val82;
-          for (int _i83 = 0; _i83 < _map80.size; ++_i83)
-          {
-            _key81 = iprot.readString();
-            _val82 = iprot.readString();
-            struct.properties.put(_key81, _val82);
-          }
-        }
-=======
         struct.properties = new MountTOptions();
         struct.properties.read(iprot);
->>>>>>> a020c137
         struct.setPropertiesIsSet(true);
       }
     }
