--- conflicted
+++ resolved
@@ -18,6 +18,7 @@
 import alluxio.heartbeat.HeartbeatContext;
 import alluxio.heartbeat.HeartbeatThread;
 import alluxio.thrift.FileSystemWorkerClientService;
+import alluxio.underfs.UfsManager;
 import alluxio.util.ThreadFactoryUtils;
 import alluxio.util.network.NetworkAddressUtils;
 import alluxio.util.network.NetworkAddressUtils.ServiceType;
@@ -61,39 +62,27 @@
   /** The service that persists files. */
   private Future<?> mFilePersistenceService;
   /** Handler to the ufs manager. */
-  private final WorkerUfsManager mUfsManager;
+  private final UfsManager mUfsManager;
 
   /**
    * Creates a new DefaultFileSystemWorker.
    *
    * @param blockWorker the block worker handle
-<<<<<<< HEAD
-   * @param workerId a reference to the id of this worker
    * @param ufsManager the ufs manager
-   * @throws IOException if an I/O error occurs
    */
-  public DefaultFileSystemWorker(BlockWorker blockWorker, AtomicReference<Long> workerId,
-      WorkerUfsManager ufsManager) throws IOException {
-    super(Executors.newFixedThreadPool(3,
-        ThreadFactoryUtils.build("file-system-worker-heartbeat-%d", true)));
-    mWorkerId = workerId;
-    mUfsManager = ufsManager;
-=======
-   */
-  DefaultFileSystemWorker(BlockWorker blockWorker) {
+  DefaultFileSystemWorker(BlockWorker blockWorker, UfsManager ufsManager) {
     super(Executors.newFixedThreadPool(3,
         ThreadFactoryUtils.build("file-system-worker-heartbeat-%d", true)));
     mWorkerId = blockWorker.getWorkerId();
+    mUfsManager = ufsManager;
     mFileDataManager = new FileDataManager(Preconditions.checkNotNull(blockWorker),
-        RateLimiter.create(Configuration.getBytes(PropertyKey.WORKER_FILE_PERSIST_RATE_LIMIT)));
+        RateLimiter.create(Configuration.getBytes(PropertyKey.WORKER_FILE_PERSIST_RATE_LIMIT)),
+        mUfsManager);
 
->>>>>>> d13b5d70
     // Setup AbstractMasterClient
     mFileSystemMasterWorkerClient = new FileSystemMasterClient(
         NetworkAddressUtils.getConnectAddress(ServiceType.MASTER_RPC));
-    mFileDataManager = new FileDataManager(Preconditions.checkNotNull(blockWorker),
-        RateLimiter.create(Configuration.getBytes(PropertyKey.WORKER_FILE_PERSIST_RATE_LIMIT)),
-        mUfsManager);
+
 
     mServiceHandler = new FileSystemWorkerClientServiceHandler();
   }
