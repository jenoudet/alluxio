/*
 * The Alluxio Open Foundation licenses this work under the Apache License, version 2.0
 * (the "License"). You may not use this work except in compliance with the License, which is
 * available at www.apache.org/licenses/LICENSE-2.0
 *
 * This software is distributed on an "AS IS" basis, WITHOUT WARRANTIES OR CONDITIONS OF ANY KIND,
 * either express or implied, as more fully set forth in the License.
 *
 * See the NOTICE file distributed with this work for information regarding copyright ownership.
 */

package alluxio.master.file;

import alluxio.AlluxioURI;
import alluxio.Configuration;
import alluxio.Constants;
import alluxio.PropertyKey;
import alluxio.clock.SystemClock;
import alluxio.collections.PrefixList;
import alluxio.exception.AccessControlException;
import alluxio.exception.AlluxioException;
import alluxio.exception.BlockInfoException;
import alluxio.exception.DirectoryNotEmptyException;
import alluxio.exception.ExceptionMessage;
import alluxio.exception.FileAlreadyCompletedException;
import alluxio.exception.FileAlreadyExistsException;
import alluxio.exception.FileDoesNotExistException;
import alluxio.exception.InvalidFileSizeException;
import alluxio.exception.InvalidPathException;
import alluxio.exception.PreconditionMessage;
import alluxio.heartbeat.HeartbeatContext;
import alluxio.heartbeat.HeartbeatExecutor;
import alluxio.heartbeat.HeartbeatThread;
import alluxio.master.AbstractMaster;
import alluxio.master.MasterContext;
import alluxio.master.block.BlockId;
import alluxio.master.block.BlockMaster;
import alluxio.master.file.async.AsyncPersistHandler;
import alluxio.master.file.meta.FileSystemMasterView;
import alluxio.master.file.meta.Inode;
import alluxio.master.file.meta.InodeDirectory;
import alluxio.master.file.meta.InodeDirectoryIdGenerator;
import alluxio.master.file.meta.InodeFile;
import alluxio.master.file.meta.InodeLockList;
import alluxio.master.file.meta.InodePathPair;
import alluxio.master.file.meta.InodeTree;
import alluxio.master.file.meta.LockedInodePath;
import alluxio.master.file.meta.MountTable;
import alluxio.master.file.meta.PersistenceState;
import alluxio.master.file.meta.TempInodePathForChild;
import alluxio.master.file.meta.TempInodePathForDescendant;
import alluxio.master.file.meta.TtlBucket;
import alluxio.master.file.meta.TtlBucketList;
import alluxio.master.file.meta.options.MountInfo;
import alluxio.master.file.options.CompleteFileOptions;
import alluxio.master.file.options.CreateDirectoryOptions;
import alluxio.master.file.options.CreateFileOptions;
import alluxio.master.file.options.CreatePathOptions;
import alluxio.master.file.options.ListStatusOptions;
import alluxio.master.file.options.LoadMetadataOptions;
import alluxio.master.file.options.MountOptions;
import alluxio.master.file.options.SetAttributeOptions;
import alluxio.master.journal.AsyncJournalWriter;
import alluxio.master.journal.Journal;
import alluxio.master.journal.JournalOutputStream;
import alluxio.master.journal.JournalProtoUtils;
import alluxio.proto.journal.File.AddMountPointEntry;
import alluxio.proto.journal.File.AsyncPersistRequestEntry;
import alluxio.proto.journal.File.CompleteFileEntry;
import alluxio.proto.journal.File.DeleteFileEntry;
import alluxio.proto.journal.File.DeleteMountPointEntry;
import alluxio.proto.journal.File.InodeDirectoryEntry;
import alluxio.proto.journal.File.InodeDirectoryIdGeneratorEntry;
import alluxio.proto.journal.File.InodeFileEntry;
import alluxio.proto.journal.File.InodeLastModificationTimeEntry;
import alluxio.proto.journal.File.PersistDirectoryEntry;
import alluxio.proto.journal.File.ReinitializeFileEntry;
import alluxio.proto.journal.File.RenameEntry;
import alluxio.proto.journal.File.SetAttributeEntry;
import alluxio.proto.journal.File.StringPairEntry;
import alluxio.proto.journal.Journal.JournalEntry;
import alluxio.security.authorization.Mode;
import alluxio.security.authorization.Permission;
import alluxio.thrift.CommandType;
import alluxio.thrift.FileSystemCommand;
import alluxio.thrift.FileSystemCommandOptions;
import alluxio.thrift.FileSystemMasterClientService;
import alluxio.thrift.FileSystemMasterWorkerService;
import alluxio.thrift.PersistCommandOptions;
import alluxio.thrift.PersistFile;
import alluxio.underfs.UnderFileSystem;
import alluxio.underfs.options.MkdirsOptions;
import alluxio.util.CommonUtils;
import alluxio.util.IdUtils;
import alluxio.util.ThreadFactoryUtils;
import alluxio.util.io.PathUtils;
import alluxio.wire.BlockInfo;
import alluxio.wire.BlockLocation;
import alluxio.wire.FileBlockInfo;
import alluxio.wire.FileInfo;
import alluxio.wire.LoadMetadataType;
import alluxio.wire.WorkerInfo;

import com.google.common.base.Preconditions;
import com.google.common.base.Throwables;
import com.google.protobuf.Message;
import edu.umd.cs.findbugs.annotations.SuppressFBWarnings;
import org.apache.commons.lang.exception.ExceptionUtils;
import org.apache.thrift.TProcessor;
import org.slf4j.Logger;
import org.slf4j.LoggerFactory;

import java.io.IOException;
import java.util.ArrayList;
import java.util.Collections;
import java.util.HashMap;
import java.util.HashSet;
import java.util.List;
import java.util.Map;
import java.util.Set;
import java.util.concurrent.ExecutorService;
import java.util.concurrent.Executors;
import java.util.concurrent.Future;

import javax.annotation.concurrent.NotThreadSafe;

/**
 * The master that handles all file system metadata management.
 */
@NotThreadSafe // TODO(jiri): make thread-safe (c.f. ALLUXIO-1664)
public final class FileSystemMaster extends AbstractMaster {
  private static final Logger LOG = LoggerFactory.getLogger(Constants.LOGGER_TYPE);

  /**
   * Locking in the FileSystemMaster
   *
   * Individual paths are locked in the inode tree. In order to read or write any inode, the path
   * must be locked. A path is locked via one of the lock methods in {@link InodeTree}, such as
   * {@link InodeTree#lockInodePath(AlluxioURI, InodeTree.LockMode)} or
   * {@link InodeTree#lockFullInodePath(AlluxioURI, InodeTree.LockMode)}. These lock methods return
   * an {@link LockedInodePath}, which represents a locked path of inodes. These locked paths
   * ({@link LockedInodePath}) must be unlocked. In order to ensure a locked
   * {@link LockedInodePath} is always unlocked, the following paradigm is recommended:
   *
   * <p><blockquote><pre>
   *    try (LockedInodePath inodePath = mInodeTree.lockInodePath(path, InodeTree.LockMode.READ)) {
   *      ...
   *    }
   * </pre></blockquote>
   *
   *
   * Method Conventions in the FileSystemMaster
   *
   * All of the flow of the FileSystemMaster follow a convention. There are essentially 4 main
   * types of methods:
   *   (A) public api methods
   *   (B) private (or package private) methods that journal
   *   (C) private (or package private) internal methods
   *   (D) private FromEntry methods used to replay entries from the journal
   *
   * (A) public api methods:
   * These methods are public and are accessed by the RPC and REST APIs. These methods lock all
   * the required paths, and also perform all permission checking.
   * (A) cannot call (A)
   * (A) can call (B)
   * (A) can call (C)
   * (A) cannot call (D)
   *
   * (B) private (or package private) methods that journal:
   * These methods perform the work from the public apis, and also asynchronously write to the
   * journal (for write operations). The names of these methods are suffixed with "AndJournal".
   * (B) cannot call (A)
   * (B) can call (B)
   * (B) can call (C)
   * (B) cannot call (D)
   *
   * (C) private (or package private) internal methods:
   * These methods perform the rest of the work, and do not do any journaling. The names of these
   * methods are suffixed by "Internal".
   * (C) cannot call (A)
   * (C) cannot call (B)
   * (C) can call (C)
   * (C) cannot call (D)
   *
   * (D) private FromEntry methods used to replay entries from the journal:
   * These methods are used to replay entries from reading the journal. This is done on start, as
   * well as for standby masters.
   * (D) cannot call (A)
   * (D) cannot call (B)
   * (D) can call (C)
   * (D) cannot call (D)
   */

  /** Handle to the block master. */
  private final BlockMaster mBlockMaster;

  /** This manages the file system inode structure. This must be journaled. */
  private final InodeTree mInodeTree;

  /** This manages the file system mount points. */
  private final MountTable mMountTable;

  /** This maintains inodes with ttl set, for the for the ttl checker service to use. */
  private final TtlBucketList mTtlBuckets = new TtlBucketList();

  /** This generates unique directory ids. This must be journaled. */
  private final InodeDirectoryIdGenerator mDirectoryIdGenerator;

  /** This checks user permissions on different operations. */
  private final PermissionChecker mPermissionChecker;

  /** List of paths to always keep in memory. */
  private final PrefixList mWhitelist;

  /** The handler for async persistence. */
  private final AsyncPersistHandler mAsyncPersistHandler;

  /**
   * The service that checks for inode files with ttl set. We store it here so that it can be
   * accessed from tests.
   */
  @SuppressFBWarnings("URF_UNREAD_FIELD")
  private Future<?> mTtlCheckerService;

  /**
   * The service that detects lost files. We store it here so that it can be accessed from tests.
   */
  @SuppressFBWarnings("URF_UNREAD_FIELD")
  private Future<?> mLostFilesDetectionService;

  /**
   * @param baseDirectory the base journal directory
   * @return the journal directory for this master
   */
  public static String getJournalDirectory(String baseDirectory) {
    return PathUtils.concatPath(baseDirectory, Constants.FILE_SYSTEM_MASTER_NAME);
  }

  /**
   * Creates a new instance of {@link FileSystemMaster}.
   *
   * @param masterContext the master context
   * @param blockMaster the {@link BlockMaster} to use
   * @param journal the journal to use for tracking master operations
   */
  public FileSystemMaster(MasterContext masterContext, BlockMaster blockMaster, Journal journal) {
    this(masterContext, blockMaster, journal,
        Executors.newFixedThreadPool(2, ThreadFactoryUtils.build("FileSystemMaster-%d", true)));
  }

  /**
   * Creates a new instance of {@link FileSystemMaster}.
   *
   * @param masterContext the master context
   * @param blockMaster the {@link BlockMaster} to use
   * @param journal the journal to use for tracking master operations
   * @param executorService the executor service to use for running maintenance threads
   */
  public FileSystemMaster(MasterContext masterContext, BlockMaster blockMaster, Journal journal,
      ExecutorService executorService) {
    super(masterContext, journal, new SystemClock(), executorService);
    mBlockMaster = blockMaster;

    mDirectoryIdGenerator = new InodeDirectoryIdGenerator(mBlockMaster);
    mMountTable = new MountTable();
    mInodeTree = new InodeTree(mBlockMaster, mDirectoryIdGenerator, mMountTable);

    // TODO(gene): Handle default config value for whitelist.
    mWhitelist = new PrefixList(Configuration.getList(PropertyKey.MASTER_WHITELIST, ","));

    mAsyncPersistHandler = AsyncPersistHandler.Factory.create(new FileSystemMasterView(this));
    mPermissionChecker = new PermissionChecker(mInodeTree);
  }

  @Override
  public Map<String, TProcessor> getServices() {
    Map<String, TProcessor> services = new HashMap<>();
    services.put(Constants.FILE_SYSTEM_MASTER_CLIENT_SERVICE_NAME,
        new FileSystemMasterClientService.Processor<>(
            new FileSystemMasterClientServiceHandler(this)));
    services.put(Constants.FILE_SYSTEM_MASTER_WORKER_SERVICE_NAME,
        new FileSystemMasterWorkerService.Processor<>(
            new FileSystemMasterWorkerServiceHandler(this)));
    return services;
  }

  @Override
  public String getName() {
    return Constants.FILE_SYSTEM_MASTER_NAME;
  }

  @Override
  public void processJournalEntry(JournalEntry entry) throws IOException {
    Message innerEntry = JournalProtoUtils.unwrap(entry);
    if (innerEntry instanceof InodeFileEntry || innerEntry instanceof InodeDirectoryEntry) {
      try {
        mInodeTree.addInodeFromJournal(entry);
      } catch (AccessControlException e) {
        throw new RuntimeException(e);
      }
    } else if (innerEntry instanceof InodeLastModificationTimeEntry) {
      InodeLastModificationTimeEntry modTimeEntry = (InodeLastModificationTimeEntry) innerEntry;
      try (LockedInodePath inodePath = mInodeTree.lockFullInodePath(modTimeEntry.getId(),
          InodeTree.LockMode.WRITE)) {
        inodePath.getInode().setLastModificationTimeMs(modTimeEntry.getLastModificationTimeMs());
      } catch (FileDoesNotExistException e) {
        throw new RuntimeException(e);
      }
    } else if (innerEntry instanceof PersistDirectoryEntry) {
      PersistDirectoryEntry typedEntry = (PersistDirectoryEntry) innerEntry;
      try (LockedInodePath inodePath = mInodeTree.lockFullInodePath(typedEntry.getId(),
          InodeTree.LockMode.WRITE)) {
        inodePath.getInode().setPersistenceState(PersistenceState.PERSISTED);
      } catch (FileDoesNotExistException e) {
        throw new RuntimeException(e);
      }
    } else if (innerEntry instanceof CompleteFileEntry) {
      try {
        completeFileFromEntry((CompleteFileEntry) innerEntry);
      } catch (InvalidPathException | InvalidFileSizeException | FileAlreadyCompletedException e) {
        throw new RuntimeException(e);
      }
    } else if (innerEntry instanceof SetAttributeEntry) {
      try {
        setAttributeFromEntry((SetAttributeEntry) innerEntry);
      } catch (AccessControlException | FileDoesNotExistException | InvalidPathException e) {
        throw new RuntimeException(e);
      }
    } else if (innerEntry instanceof DeleteFileEntry) {
      deleteFromEntry((DeleteFileEntry) innerEntry);
    } else if (innerEntry instanceof RenameEntry) {
      renameFromEntry((RenameEntry) innerEntry);
    } else if (innerEntry instanceof InodeDirectoryIdGeneratorEntry) {
      mDirectoryIdGenerator.initFromJournalEntry((InodeDirectoryIdGeneratorEntry) innerEntry);
    } else if (innerEntry instanceof ReinitializeFileEntry) {
      resetBlockFileFromEntry((ReinitializeFileEntry) innerEntry);
    } else if (innerEntry instanceof AddMountPointEntry) {
      try {
        mountFromEntry((AddMountPointEntry) innerEntry);
      } catch (FileAlreadyExistsException | InvalidPathException e) {
        throw new RuntimeException(e);
      }
    } else if (innerEntry instanceof DeleteMountPointEntry) {
      try {
        unmountFromEntry((DeleteMountPointEntry) innerEntry);
      } catch (InvalidPathException e) {
        throw new RuntimeException(e);
      }
    } else if (innerEntry instanceof AsyncPersistRequestEntry) {
      try {
        long fileId = ((AsyncPersistRequestEntry) innerEntry).getFileId();
        try (LockedInodePath inodePath = mInodeTree
            .lockFullInodePath(fileId, InodeTree.LockMode.WRITE)) {
          scheduleAsyncPersistenceInternal(inodePath);
        }
        // NOTE: persistence is asynchronous so there is no guarantee the path will still exist
        mAsyncPersistHandler.scheduleAsyncPersistence(getPath(fileId));
      } catch (AlluxioException e) {
        // It's possible that rescheduling the async persist calls fails, because the blocks may no
        // longer be in the memory
        LOG.error(e.getMessage());
      }
    } else {
      throw new IOException(ExceptionMessage.UNEXPECTED_JOURNAL_ENTRY.getMessage(innerEntry));
    }
  }

  @Override
  public void streamToJournalCheckpoint(JournalOutputStream outputStream) throws IOException {
    mInodeTree.streamToJournalCheckpoint(outputStream);
    outputStream.writeEntry(mDirectoryIdGenerator.toJournalEntry());
    // The mount table should be written to the checkpoint after the inodes are written, so that
    // when replaying the checkpoint, the inodes exist before mount entries. Replaying a mount
    // entry traverses the inode tree.
    mMountTable.streamToJournalCheckpoint(outputStream);
  }

  @Override
  public void start(boolean isLeader) throws IOException {
    if (isLeader) {
      // Only initialize root when isLeader because when initializing root, BlockMaster needs to
      // write journal entry, if it is not leader, BlockMaster won't have a writable journal.
      // If it is standby, it should be able to load the inode tree from leader's checkpoint.
      mInodeTree
          .initializeRoot(Permission.defaults().applyDirectoryUMask().setOwnerFromLoginModule());
      String defaultUFS = Configuration.get(PropertyKey.UNDERFS_ADDRESS);
      try {
        mMountTable.add(new AlluxioURI(MountTable.ROOT), new AlluxioURI(defaultUFS),
            MountOptions.defaults().setShared(CommonUtils.isUfsObjectStorage(defaultUFS)
                && Configuration.getBoolean(
                    PropertyKey.UNDERFS_OBJECT_STORE_MOUNT_SHARED_PUBLICLY)));
      } catch (FileAlreadyExistsException | InvalidPathException e) {
        throw new IOException("Failed to mount the default UFS " + defaultUFS);
      }
    }
    // Call super.start after mInodeTree is initialized because mInodeTree is needed to write
    // a journal entry during super.start. Call super.start before calling
    // getExecutorService() because the super.start initializes the executor service.
    super.start(isLeader);
    if (isLeader) {
      mTtlCheckerService = getExecutorService().submit(
          new HeartbeatThread(HeartbeatContext.MASTER_TTL_CHECK, new MasterInodeTtlCheckExecutor(),
              Configuration.getInt(PropertyKey.MASTER_TTL_CHECKER_INTERVAL_MS)));
      mLostFilesDetectionService = getExecutorService().submit(new HeartbeatThread(
          HeartbeatContext.MASTER_LOST_FILES_DETECTION, new LostFilesDetectionHeartbeatExecutor(),
          Configuration.getInt(PropertyKey.MASTER_HEARTBEAT_INTERVAL_MS)));
    }
  }

  /**
   * Returns the file id for a given path. If the given path does not exist in Alluxio, the method
   * attempts to load it from UFS.
   * <p>
   * This operation requires users to have {@link Mode.Bits#READ} permission of the path.
   *
   * @param path the path to get the file id for
   * @return the file id for a given path, or -1 if there is no file at that path
   * @throws AccessControlException if permission checking fails
   */
  public long getFileId(AlluxioURI path) throws AccessControlException {
    long flushCounter = AsyncJournalWriter.INVALID_FLUSH_COUNTER;
    try (LockedInodePath inodePath = mInodeTree.lockInodePath(path, InodeTree.LockMode.WRITE)) {
      // This is WRITE locked, since loading metadata is possible.
      mPermissionChecker.checkPermission(Mode.Bits.READ, inodePath);
      flushCounter = loadMetadataIfNotExistAndJournal(inodePath,
          LoadMetadataOptions.defaults().setCreateAncestors(true));
      mInodeTree.ensureFullInodePath(inodePath, InodeTree.LockMode.READ);
      return inodePath.getInode().getId();
    } catch (InvalidPathException | FileDoesNotExistException e) {
      return IdUtils.INVALID_FILE_ID;
    } finally {
      // finally runs after resources are closed (unlocked).
      waitForJournalFlush(flushCounter);
    }
  }

  /**
   * Returns the {@link FileInfo} for a given file id. This method is not user-facing but supposed
   * to be called by other internal servers (e.g., block workers and web UI servers).
   *
   * @param fileId the file id to get the {@link FileInfo} for
   * @return the {@link FileInfo} for the given file
   * @throws FileDoesNotExistException if the file does not exist
   */
  // Currently used by Lineage Master and WebUI
  // TODO(binfan): Add permission checking for internal APIs
  public FileInfo getFileInfo(long fileId) throws FileDoesNotExistException {
    mMasterSource.incGetFileInfoOps(1);
    try (
        LockedInodePath inodePath = mInodeTree.lockFullInodePath(fileId, InodeTree.LockMode.READ)) {
      return getFileInfoInternal(inodePath);
    }
  }

  /**
   * Returns the {@link FileInfo} for a given path.
   * <p>
   * This operation requires users to have {@link Mode.Bits#READ} permission on the path.
   *
   * @param path the path to get the {@link FileInfo} for
   * @return the {@link FileInfo} for the given file id
   * @throws FileDoesNotExistException if the file does not exist
   * @throws InvalidPathException if the file path is not valid
   * @throws AccessControlException if permission checking fails
   */
  // TODO(peis): Add an option not to load metadata.
  public FileInfo getFileInfo(AlluxioURI path)
      throws FileDoesNotExistException, InvalidPathException, AccessControlException {
    mMasterSource.incGetFileInfoOps(1);
    long flushCounter = AsyncJournalWriter.INVALID_FLUSH_COUNTER;
    try (LockedInodePath inodePath = mInodeTree.lockInodePath(path, InodeTree.LockMode.WRITE)) {
      // This is WRITE locked, since loading metadata is possible.
      mPermissionChecker.checkPermission(Mode.Bits.READ, inodePath);
      flushCounter = loadMetadataIfNotExistAndJournal(inodePath,
          LoadMetadataOptions.defaults().setCreateAncestors(true));
      mInodeTree.ensureFullInodePath(inodePath, InodeTree.LockMode.READ);
      return getFileInfoInternal(inodePath);
    } finally {
      // finally runs after resources are closed (unlocked).
      waitForJournalFlush(flushCounter);
    }
  }

  /**
   * @param inodePath the {@link LockedInodePath} to get the {@link FileInfo} for
   * @return the {@link FileInfo} for the given inode
   * @throws FileDoesNotExistException if the file does not exist
   */
  private FileInfo getFileInfoInternal(LockedInodePath inodePath) throws FileDoesNotExistException {
    Inode<?> inode = inodePath.getInode();
    AlluxioURI uri = inodePath.getUri();
    FileInfo fileInfo = inode.generateClientFileInfo(uri.toString());
    fileInfo.setInMemoryPercentage(getInMemoryPercentage(inode));
    if (inode instanceof InodeFile) {
      try {
        fileInfo.setFileBlockInfos(getFileBlockInfoListInternal(inodePath));
      } catch (InvalidPathException e) {
        throw new FileDoesNotExistException(e.getMessage(), e);
      }
    }
    MountTable.Resolution resolution;
    try {
      resolution = mMountTable.resolve(uri);
    } catch (InvalidPathException e) {
      throw new FileDoesNotExistException(e.getMessage(), e);
    }
    AlluxioURI resolvedUri = resolution.getUri();
    // Only set the UFS path if the path is nested under a mount point.
    if (!uri.equals(resolvedUri)) {
      fileInfo.setUfsPath(resolvedUri.toString());
    }
    mMasterSource.incFileInfosGot(1);
    return fileInfo;
  }

  /**
   * @param fileId the file id
   * @return the persistence state for the given file
   * @throws FileDoesNotExistException if the file does not exist
   */
  // Internal facing, currently used by Lineage master
  // TODO(binfan): Add permission checking for internal APIs
  public PersistenceState getPersistenceState(long fileId) throws FileDoesNotExistException {
    try (
        LockedInodePath inodePath = mInodeTree.lockFullInodePath(fileId, InodeTree.LockMode.READ)) {
      return inodePath.getInode().getPersistenceState();
    }
  }

  /**
   * Returns a list of {@link FileInfo} for a given path. If the given path is a file, the list only
   * contains a single object. If it is a directory, the resulting list contains all direct children
   * of the directory.
   * <p>
   * This operation requires users to have
   * {@link Mode.Bits#READ} permission on the path, and also
   * {@link Mode.Bits#EXECUTE} permission on the path if it is a directory.
   *
   * @param path the path to get the {@link FileInfo} list for
   * @param listStatusOptions the {@link alluxio.master.file.options.ListStatusOptions}
   * @return the list of {@link FileInfo}s
   * @throws AccessControlException if permission checking fails
   * @throws FileDoesNotExistException if the file does not exist
   * @throws InvalidPathException if the path is invalid
   */
  public List<FileInfo> listStatus(AlluxioURI path, ListStatusOptions listStatusOptions)
      throws AccessControlException, FileDoesNotExistException, InvalidPathException {
    mMasterSource.incGetFileInfoOps(1);
    long flushCounter = AsyncJournalWriter.INVALID_FLUSH_COUNTER;
    try (LockedInodePath inodePath = mInodeTree.lockInodePath(path, InodeTree.LockMode.WRITE)) {
      // This is WRITE locked, since loading metadata is possible.
      mPermissionChecker.checkPermission(Mode.Bits.READ, inodePath);

      LoadMetadataOptions loadMetadataOptions =
          LoadMetadataOptions.defaults().setCreateAncestors(true).setLoadDirectChildren(
              listStatusOptions.getLoadMetadataType() != LoadMetadataType.Never);
      Inode<?> inode;
      if (inodePath.fullPathExists()) {
        inode = inodePath.getInode();
        if (inode.isDirectory()
            && listStatusOptions.getLoadMetadataType() != LoadMetadataType.Always
            && ((InodeDirectory) inode).isDirectChildrenLoaded()) {
          loadMetadataOptions.setLoadDirectChildren(false);
        }
      }

      flushCounter = loadMetadataIfNotExistAndJournal(inodePath, loadMetadataOptions);
      mInodeTree.ensureFullInodePath(inodePath, InodeTree.LockMode.READ);
      inode = inodePath.getInode();

      List<FileInfo> ret = new ArrayList<>();
      if (inode.isDirectory()) {
        TempInodePathForDescendant tempInodePath = new TempInodePathForDescendant(inodePath);
        mPermissionChecker.checkPermission(Mode.Bits.EXECUTE, inodePath);
        for (Inode<?> child : ((InodeDirectory) inode).getChildren()) {
          child.lockRead();
          try {
            // the path to child for getPath should already be locked.
            tempInodePath.setDescendant(child, mInodeTree.getPath(child));
            ret.add(getFileInfoInternal(tempInodePath));
          } finally {
            child.unlockRead();
          }
        }
      } else {
        ret.add(getFileInfoInternal(inodePath));
      }
      mMasterSource.incFileInfosGot(ret.size());
      return ret;
    } finally {
      // finally runs after resources are closed (unlocked).
      waitForJournalFlush(flushCounter);
    }
  }

  /**
   * @return a read-only view of the file system master
   */
  public FileSystemMasterView getFileSystemMasterView() {
    return new FileSystemMasterView(this);
  }

  /**
   * Completes a file. After a file is completed, it cannot be written to.
   * <p>
   * This operation requires users to have {@link Mode.Bits#WRITE} permission on the path.
   *
   * @param path the file path to complete
   * @param options the method options
   * @throws BlockInfoException if a block information exception is encountered
   * @throws FileDoesNotExistException if the file does not exist
   * @throws InvalidPathException if an invalid path is encountered
   * @throws InvalidFileSizeException if an invalid file size is encountered
   * @throws FileAlreadyCompletedException if the file is already completed
   * @throws AccessControlException if permission checking fails
   */
  public void completeFile(AlluxioURI path, CompleteFileOptions options)
      throws BlockInfoException, FileDoesNotExistException, InvalidPathException,
      InvalidFileSizeException, FileAlreadyCompletedException, AccessControlException {
    mMasterSource.incCompleteFileOps(1);
    long flushCounter = AsyncJournalWriter.INVALID_FLUSH_COUNTER;
    try (LockedInodePath inodePath = mInodeTree.lockFullInodePath(path, InodeTree.LockMode.WRITE)) {
      mPermissionChecker.checkPermission(Mode.Bits.WRITE, inodePath);
      // Even readonly mount points should be able to complete a file, for UFS reads in CACHE mode.
      flushCounter = completeFileAndJournal(inodePath, options);
    } finally {
      // finally runs after resources are closed (unlocked).
      waitForJournalFlush(flushCounter);
    }
  }

  /**
   * Completes a file. After a file is completed, it cannot be written to.
   * <p>
   * Writes to the journal.
   *
   * @param inodePath the {@link LockedInodePath} to complete
   * @param options the method options
   * @return the flush counter for journaling
   * @throws InvalidPathException if an invalid path is encountered
   * @throws FileDoesNotExistException if the file does not exist
   * @throws BlockInfoException if a block information exception is encountered
   * @throws FileAlreadyCompletedException if the file is already completed
   * @throws InvalidFileSizeException if an invalid file size is encountered
   */
  private long completeFileAndJournal(LockedInodePath inodePath, CompleteFileOptions options)
      throws InvalidPathException, FileDoesNotExistException, BlockInfoException,
      FileAlreadyCompletedException, InvalidFileSizeException {
    long opTimeMs = System.currentTimeMillis();
    Inode<?> inode = inodePath.getInode();
    if (!inode.isFile()) {
      throw new FileDoesNotExistException(
          ExceptionMessage.PATH_MUST_BE_FILE.getMessage(inodePath.getUri()));
    }

    InodeFile fileInode = (InodeFile) inode;
    List<Long> blockIdList = fileInode.getBlockIds();
    List<BlockInfo> blockInfoList = mBlockMaster.getBlockInfoList(blockIdList);
    if (!fileInode.isPersisted() && blockInfoList.size() != blockIdList.size()) {
      throw new BlockInfoException("Cannot complete a file without all the blocks committed");
    }

    // Iterate over all file blocks committed to Alluxio, computing the length and verify that all
    // the blocks (except the last one) is the same size as the file block size.
    long inMemoryLength = 0;
    long fileBlockSize = fileInode.getBlockSizeBytes();
    for (int i = 0; i < blockInfoList.size(); i++) {
      BlockInfo blockInfo = blockInfoList.get(i);
      inMemoryLength += blockInfo.getLength();
      if (i < blockInfoList.size() - 1 && blockInfo.getLength() != fileBlockSize) {
        throw new BlockInfoException(
            "Block index " + i + " has a block size smaller than the file block size ("
                + fileInode.getBlockSizeBytes() + ")");
      }
    }

    // If the file is persisted, its length is determined by UFS. Otherwise, its length is
    // determined by its memory footprint.
    long length = fileInode.isPersisted() ? options.getUfsLength() : inMemoryLength;

    completeFileInternal(fileInode.getBlockIds(), inodePath, length, opTimeMs);
    CompleteFileEntry completeFileEntry = CompleteFileEntry.newBuilder()
        .addAllBlockIds(fileInode.getBlockIds())
        .setId(inode.getId())
        .setLength(length)
        .setOpTimeMs(opTimeMs)
        .build();
    return appendJournalEntry(JournalEntry.newBuilder().setCompleteFile(completeFileEntry).build());
  }

  /**
   * @param blockIds the block ids to use
   * @param inodePath the {@link LockedInodePath} to complete
   * @param length the length to use
   * @param opTimeMs the operation time (in milliseconds)
   * @throws FileDoesNotExistException if the file does not exist
   * @throws InvalidPathException if an invalid path is encountered
   * @throws InvalidFileSizeException if an invalid file size is encountered
   * @throws FileAlreadyCompletedException if the file has already been completed
   */
  void completeFileInternal(List<Long> blockIds, LockedInodePath inodePath, long length,
      long opTimeMs)
      throws FileDoesNotExistException, InvalidPathException, InvalidFileSizeException,
      FileAlreadyCompletedException {
    InodeFile inode = inodePath.getInodeFile();
    inode.setBlockIds(blockIds);
    inode.setLastModificationTimeMs(opTimeMs);
    inode.complete(length);

    if (inode.isPersisted()) {
      // Commit all the file blocks (without locations) so the metadata for the block exists.
      long currLength = length;
      for (long blockId : inode.getBlockIds()) {
        long blockSize = Math.min(currLength, inode.getBlockSizeBytes());
        mBlockMaster.commitBlockInUFS(blockId, blockSize);
        currLength -= blockSize;
      }
    }
    mMasterSource.incFilesCompleted(1);
  }

  /**
   * @param entry the entry to use
   * @throws InvalidPathException if an invalid path is encountered
   * @throws InvalidFileSizeException if an invalid file size is encountered
   * @throws FileAlreadyCompletedException if the file has already been completed
   */
  private void completeFileFromEntry(CompleteFileEntry entry)
      throws InvalidPathException, InvalidFileSizeException, FileAlreadyCompletedException {
    try (LockedInodePath inodePath = mInodeTree
        .lockFullInodePath(entry.getId(), InodeTree.LockMode.WRITE)) {
      completeFileInternal(entry.getBlockIdsList(), inodePath, entry.getLength(),
          entry.getOpTimeMs());
    } catch (FileDoesNotExistException e) {
      throw new RuntimeException(e);
    }
  }

  /**
   * Creates a file (not a directory) for a given path.
   * <p>
   * This operation requires {@link Mode.Bits#WRITE} permission on the parent of this path.
   *
   * @param path the file to create
   * @param options method options
   * @return the file id of the create file
   * @throws InvalidPathException if an invalid path is encountered
   * @throws FileAlreadyExistsException if the file already exists
   * @throws BlockInfoException if an invalid block information is encountered
   * @throws IOException if the creation fails
   * @throws AccessControlException if permission checking fails
   * @throws FileDoesNotExistException if the parent of the path does not exist and the recursive
   *         option is false
   */
  public long createFile(AlluxioURI path, CreateFileOptions options)
      throws AccessControlException, InvalidPathException, FileAlreadyExistsException,
          BlockInfoException, IOException, FileDoesNotExistException {
    mMasterSource.incCreateFileOps(1);
    long flushCounter = AsyncJournalWriter.INVALID_FLUSH_COUNTER;
    try (LockedInodePath inodePath = mInodeTree.lockInodePath(path, InodeTree.LockMode.WRITE)) {
      mPermissionChecker.checkParentPermission(Mode.Bits.WRITE, inodePath);
      mMountTable.checkUnderWritableMountPoint(path);
      flushCounter = createFileAndJournal(inodePath, options);
      return inodePath.getInode().getId();
    } finally {
      // finally runs after resources are closed (unlocked).
      waitForJournalFlush(flushCounter);
    }
  }

  /**
   * Creates a file (not a directory) for a given path.
   * <p>
   * Writes to the journal.
   *
   * @param inodePath the file to create
   * @param options method options
   * @return the file id of the create file
   * @throws FileAlreadyExistsException if the file already exists
   * @throws BlockInfoException if an invalid block information in encountered
   * @throws FileDoesNotExistException if the parent of the path does not exist and the recursive
   *         option is false
   * @throws InvalidPathException if an invalid path is encountered
   * @throws IOException if the creation fails
   */
  private long createFileAndJournal(LockedInodePath inodePath, CreateFileOptions options)
      throws FileAlreadyExistsException, BlockInfoException, FileDoesNotExistException,
      InvalidPathException, IOException {
    InodeTree.CreatePathResult createResult = createFileInternal(inodePath, options);

    return journalCreatePathResult(createResult);
  }

  /**
   * @param inodePath the path to be created
   * @param options method options
   * @return {@link InodeTree.CreatePathResult} with the path creation result
   * @throws InvalidPathException if an invalid path is encountered
   * @throws FileAlreadyExistsException if the file already exists
   * @throws BlockInfoException if invalid block information is encountered
   * @throws IOException if an I/O error occurs
   * @throws FileDoesNotExistException if the parent of the path does not exist and the recursive
   *         option is false
   */
  InodeTree.CreatePathResult createFileInternal(LockedInodePath inodePath,
      CreateFileOptions options)
      throws InvalidPathException, FileAlreadyExistsException, BlockInfoException, IOException,
      FileDoesNotExistException {
    InodeTree.CreatePathResult createResult = mInodeTree.createPath(inodePath, options);
    // If the create succeeded, the list of created inodes will not be empty.
    List<Inode<?>> created = createResult.getCreated();
    InodeFile inode = (InodeFile) created.get(created.size() - 1);
    if (mWhitelist.inList(inodePath.getUri().toString())) {
      inode.setCacheable(true);
    }

    mTtlBuckets.insert(inode);

    mMasterSource.incFilesCreated(1);
    mMasterSource.incDirectoriesCreated(created.size() - 1);
    return createResult;
  }

  /**
   * Reinitializes the blocks of an existing open file.
   *
   * @param path the path to the file
   * @param blockSizeBytes the new block size
   * @param ttl the ttl
   * @return the file id
   * @throws InvalidPathException if the path is invalid
   * @throws FileDoesNotExistException if the path does not exist
   */
  // Used by lineage master
  public long reinitializeFile(AlluxioURI path, long blockSizeBytes, long ttl)
      throws InvalidPathException, FileDoesNotExistException {
    long flushCounter = AsyncJournalWriter.INVALID_FLUSH_COUNTER;
    try (LockedInodePath inodePath = mInodeTree.lockFullInodePath(path, InodeTree.LockMode.WRITE)) {
      long id = mInodeTree.reinitializeFile(inodePath, blockSizeBytes, ttl);
      ReinitializeFileEntry reinitializeFile = ReinitializeFileEntry.newBuilder()
          .setPath(path.getPath())
          .setBlockSizeBytes(blockSizeBytes)
          .setTtl(ttl)
          .build();
      flushCounter = appendJournalEntry(
          JournalEntry.newBuilder().setReinitializeFile(reinitializeFile).build());
      return id;
    } finally {
      // finally runs after resources are closed (unlocked).
      waitForJournalFlush(flushCounter);
    }
  }

  /**
   * @param entry the entry to use
   */
  private void resetBlockFileFromEntry(ReinitializeFileEntry entry) {
    try (LockedInodePath inodePath = mInodeTree
        .lockFullInodePath(new AlluxioURI(entry.getPath()), InodeTree.LockMode.WRITE)) {
      mInodeTree.reinitializeFile(inodePath, entry.getBlockSizeBytes(), entry.getTtl());
    } catch (InvalidPathException | FileDoesNotExistException e) {
      throw new RuntimeException(e);
    }
  }

  /**
   * Gets a new block id for the next block of a given file to write to.
   * <p>
   * This operation requires users to have {@link Mode.Bits#WRITE} permission on the path as
   * this API is called when creating a new block for a file.
   *
   * @param path the path of the file to get the next block id for
   * @return the next block id for the given file
   * @throws FileDoesNotExistException if the file does not exist
   * @throws InvalidPathException if the given path is not valid
   * @throws AccessControlException if permission checking fails
   */
  public long getNewBlockIdForFile(AlluxioURI path)
      throws FileDoesNotExistException, InvalidPathException, AccessControlException {
    mMasterSource.incGetNewBlockOps(1);
    try (LockedInodePath inodePath = mInodeTree.lockFullInodePath(path, InodeTree.LockMode.WRITE)) {
      mPermissionChecker.checkPermission(Mode.Bits.WRITE, inodePath);
      mMasterSource.incNewBlocksGot(1);
      return inodePath.getInodeFile().getNewBlockId();
    }
  }

  /**
   * @return a copy of the current mount table
   */
  public Map<String, MountInfo> getMountTable() {
    return mMountTable.getMountTable();
  }

  /**
   * @return the number of files and directories
   */
  public int getNumberOfPaths() {
    return mInodeTree.getSize();
  }

  /**
   * @return the number of pinned files and directories
   */
  public int getNumberOfPinnedFiles() {
    return mInodeTree.getPinnedSize();
  }

  /**
   * Deletes a given path.
   * <p>
   * This operation requires user to have {@link Mode.Bits#WRITE}
   * permission on the parent of the path.
   *
   * @param path the path to delete
   * @param recursive if true, will delete all its children
   * @throws DirectoryNotEmptyException if recursive is false and the file is a nonempty directory
   * @throws FileDoesNotExistException if the file does not exist
   * @throws IOException if an I/O error occurs
   * @throws AccessControlException if permission checking fails
   * @throws InvalidPathException if the path is invalid
   */
  public void delete(AlluxioURI path, boolean recursive)
      throws IOException, FileDoesNotExistException, DirectoryNotEmptyException,
          InvalidPathException, AccessControlException {
    mMasterSource.incDeletePathOps(1);
    long flushCounter = AsyncJournalWriter.INVALID_FLUSH_COUNTER;
    try (LockedInodePath inodePath = mInodeTree.lockFullInodePath(path, InodeTree.LockMode.WRITE)) {
      mPermissionChecker.checkParentPermission(Mode.Bits.WRITE, inodePath);
      mMountTable.checkUnderWritableMountPoint(path);
      flushCounter = deleteAndJournal(inodePath, recursive);
    } finally {
      // finally runs after resources are closed (unlocked).
      waitForJournalFlush(flushCounter);
    }
  }

  /**
   * Deletes a given path.
   * <p>
   * Writes to the journal.
   *
   * @param inodePath the path to delete
   * @param recursive if true, will delete all its children
   * @return the flush counter for journaling
   * @throws InvalidPathException if the path is invalid
   * @throws FileDoesNotExistException if the file does not exist
   * @throws IOException if an I/O error occurs
   * @throws DirectoryNotEmptyException if recursive is false and the file is a nonempty directory
   */
  private long deleteAndJournal(LockedInodePath inodePath, boolean recursive)
      throws InvalidPathException, FileDoesNotExistException, IOException,
      DirectoryNotEmptyException {
    Inode<?> inode = inodePath.getInode();
    long fileId = inode.getId();
    long opTimeMs = System.currentTimeMillis();
    deleteInternal(inodePath, recursive, false, opTimeMs);
    DeleteFileEntry deleteFile = DeleteFileEntry.newBuilder()
        .setId(fileId)
        .setRecursive(recursive)
        .setOpTimeMs(opTimeMs)
        .build();
    return appendJournalEntry(JournalEntry.newBuilder().setDeleteFile(deleteFile).build());
  }

  /**
   * @param entry the entry to use
   */
  private void deleteFromEntry(DeleteFileEntry entry) {
    mMasterSource.incDeletePathOps(1);
    try (LockedInodePath inodePath = mInodeTree
        .lockFullInodePath(entry.getId(), InodeTree.LockMode.WRITE)) {
      deleteInternal(inodePath, entry.getRecursive(), true, entry.getOpTimeMs());
    } catch (Exception e) {
      throw new RuntimeException(e);
    }
  }

  /**
   * Convenience method for avoiding {@link DirectoryNotEmptyException} when calling
   * {@link #deleteInternal(LockedInodePath, boolean, boolean, long)}.
   *
   * @param inodePath the {@link LockedInodePath} to delete
   * @param replayed whether the operation is a result of replaying the journal
   * @param opTimeMs the time of the operation
   * @throws FileDoesNotExistException if a non-existent file is encountered
   * @throws InvalidPathException if the fileId is for the root directory
   * @throws IOException if an I/O error is encountered
   */
  private void deleteRecursiveInternal(LockedInodePath inodePath, boolean replayed, long opTimeMs)
      throws FileDoesNotExistException, IOException, InvalidPathException {
    try {
      deleteInternal(inodePath, true, replayed, opTimeMs);
    } catch (DirectoryNotEmptyException e) {
      throw new IllegalStateException(
          "deleteInternal should never throw DirectoryNotEmptyException when recursive is true", e);
    }
  }

  /**
   * Implements file deletion.
   *
   * @param inodePath the file {@link LockedInodePath}
   * @param recursive if the file id identifies a directory, this flag specifies whether the
   *        directory content should be deleted recursively
   * @param replayed whether the operation is a result of replaying the journal
   * @param opTimeMs the time of the operation
   * @throws FileDoesNotExistException if a non-existent file is encountered
   * @throws IOException if an I/O error is encountered
   * @throws InvalidPathException if the specified path is the root
   * @throws DirectoryNotEmptyException if recursive is false and the file is a nonempty directory
   */
  private void deleteInternal(LockedInodePath inodePath, boolean recursive, boolean replayed,
      long opTimeMs) throws FileDoesNotExistException, IOException, DirectoryNotEmptyException,
      InvalidPathException {
    // TODO(jiri): A crash after any UFS object is deleted and before the delete operation is
    // journaled will result in an inconsistency between Alluxio and UFS.
    if (!inodePath.fullPathExists()) {
      return;
    }
    Inode<?> inode = inodePath.getInode();
    if (inode == null) {
      return;
    }
    if (inode.isDirectory() && !recursive && ((InodeDirectory) inode).getNumberOfChildren() > 0) {
      // inode is nonempty, and we don't want to delete a nonempty directory unless recursive is
      // true
      throw new DirectoryNotEmptyException(ExceptionMessage.DELETE_NONEMPTY_DIRECTORY_NONRECURSIVE,
          inode.getName());
    }
    if (mInodeTree.isRootId(inode.getId())) {
      // The root cannot be deleted.
      throw new InvalidPathException(ExceptionMessage.DELETE_ROOT_DIRECTORY.getMessage());
    }

    List<Inode<?>> delInodes = new ArrayList<>();
    delInodes.add(inode);

    try (InodeLockList lockList = mInodeTree.lockDescendants(inodePath, InodeTree.LockMode.WRITE)) {
      delInodes.addAll(lockList.getInodes());

      TempInodePathForDescendant tempInodePath = new TempInodePathForDescendant(inodePath);
      // We go through each inode, removing it from its parent set and from mDelInodes. If it's a
      // file, we deal with the checkpoints and blocks as well.
      for (int i = delInodes.size() - 1; i >= 0; i--) {
        Inode<?> delInode = delInodes.get(i);
        // the path to delInode for getPath should already be locked.
        AlluxioURI alluxioUriToDel = mInodeTree.getPath(delInode);
        tempInodePath.setDescendant(delInode, alluxioUriToDel);

        // TODO(jiri): What should the Alluxio behavior be when a UFS delete operation fails?
        // Currently, it will result in an inconsistency between Alluxio and UFS.
        if (!replayed && delInode.isPersisted()) {
          try {
            // If this is a mount point, we have deleted all the children and can unmount it
            // TODO(calvin): Add tests (ALLUXIO-1831)
            if (mMountTable.isMountPoint(alluxioUriToDel)) {
              unmountInternal(alluxioUriToDel);
            } else {
              // Delete the file in the under file system.
              MountTable.Resolution resolution = mMountTable.resolve(alluxioUriToDel);
              String ufsUri = resolution.getUri().toString();
              UnderFileSystem ufs = resolution.getUfs();
              if (!ufs.delete(ufsUri, true)) {
                if (ufs.exists(ufsUri)) {
                  LOG.error("Failed to delete {} from the under file system", ufsUri);
                  throw new IOException(ExceptionMessage.DELETE_FAILED_UFS.getMessage(ufsUri));
                }
                LOG.warn("The file to delete does not exist in under file system: {}", ufsUri);
              }
            }
          } catch (InvalidPathException e) {
            LOG.warn(e.getMessage());
          }
        }

        if (delInode.isFile()) {
          // Remove corresponding blocks from workers and delete metadata in master.
          mBlockMaster.removeBlocks(((InodeFile) delInode).getBlockIds(), true /* delete */);
        }

        mInodeTree.deleteInode(tempInodePath, opTimeMs);
      }
    }

    mMasterSource.incPathsDeleted(delInodes.size());
  }

  /**
   * Gets the {@link FileBlockInfo} for all blocks of a file. If path is a directory, an exception
   * is thrown.
   * <p>
   * This operation requires the client user to have {@link Mode.Bits#READ} permission on the
   * the path.
   *
   * @param path the path to get the info for
   * @return a list of {@link FileBlockInfo} for all the blocks of the given path
   * @throws FileDoesNotExistException if the file does not exist or path is a directory
   * @throws InvalidPathException if the path of the given file is invalid
   * @throws AccessControlException if permission checking fails
   */
  public List<FileBlockInfo> getFileBlockInfoList(AlluxioURI path)
      throws FileDoesNotExistException, InvalidPathException, AccessControlException {
    mMasterSource.incGetFileBlockInfoOps(1);
    try (LockedInodePath inodePath = mInodeTree.lockFullInodePath(path, InodeTree.LockMode.READ)) {
      mPermissionChecker.checkPermission(Mode.Bits.READ, inodePath);
      List<FileBlockInfo> ret = getFileBlockInfoListInternal(inodePath);
      mMasterSource.incFileBlockInfosGot(ret.size());
      return ret;
    }
  }

  /**
   * @param inodePath the {@link LockedInodePath} to get the info for
   * @return a list of {@link FileBlockInfo} for all the blocks of the given inode
   * @throws InvalidPathException if the path of the given file is invalid
   */
  private List<FileBlockInfo> getFileBlockInfoListInternal(LockedInodePath inodePath)
    throws InvalidPathException, FileDoesNotExistException {
    InodeFile file = inodePath.getInodeFile();
    List<BlockInfo> blockInfoList = mBlockMaster.getBlockInfoList(file.getBlockIds());

    List<FileBlockInfo> ret = new ArrayList<>();
    for (BlockInfo blockInfo : blockInfoList) {
      ret.add(generateFileBlockInfo(inodePath, blockInfo));
    }
    return ret;
  }

  /**
   * Generates a {@link FileBlockInfo} object from internal metadata. This adds file information to
   * the block, such as the file offset, and additional UFS locations for the block.
   *
   * @param inodePath the file the block is a part of
   * @param blockInfo the {@link BlockInfo} to generate the {@link FileBlockInfo} from
   * @return a new {@link FileBlockInfo} for the block
   * @throws InvalidPathException if the mount table is not able to resolve the file
   */
  private FileBlockInfo generateFileBlockInfo(LockedInodePath inodePath, BlockInfo blockInfo)
      throws InvalidPathException, FileDoesNotExistException {
    InodeFile file = inodePath.getInodeFile();
    FileBlockInfo fileBlockInfo = new FileBlockInfo();
    fileBlockInfo.setBlockInfo(blockInfo);
    fileBlockInfo.setUfsLocations(new ArrayList<String>());

    // The sequence number part of the block id is the block index.
    long offset = file.getBlockSizeBytes() * BlockId.getSequenceNumber(blockInfo.getBlockId());
    fileBlockInfo.setOffset(offset);

    if (fileBlockInfo.getBlockInfo().getLocations().isEmpty() && file.isPersisted()) {
      // No alluxio locations, but there is a checkpoint in the under storage system. Add the
      // locations from the under storage system.
      MountTable.Resolution resolution = mMountTable.resolve(inodePath.getUri());
      String ufsUri = resolution.getUri().toString();
      UnderFileSystem ufs = resolution.getUfs();
      List<String> locs;
      try {
        locs = ufs.getFileLocations(ufsUri, fileBlockInfo.getOffset());
      } catch (IOException e) {
        return fileBlockInfo;
      }
      if (locs != null) {
        for (String loc : locs) {
          fileBlockInfo.getUfsLocations().add(loc);
        }
      }
    }
    return fileBlockInfo;
  }

  /**
   * Returns whether the inodeFile is fully in memory or not. The file is fully in memory only if
   * all the blocks of the file are in memory, in other words, the in memory percentage is 100.
   *
   * @return true if the file is fully in memory, false otherwise
   */
  private boolean isFullyInMemory(InodeFile inode) {
    return getInMemoryPercentage(inode) == 100;
  }

  /**
   * @return absolute paths of all in memory files
   */
  public List<AlluxioURI> getInMemoryFiles() {
    List<AlluxioURI> ret = new ArrayList<>();
    getInMemoryFilesInternal(mInodeTree.getRoot(), new AlluxioURI(AlluxioURI.SEPARATOR), ret);
    return ret;
  }

  private void getInMemoryFilesInternal(Inode<?> inode, AlluxioURI uri,
      List<AlluxioURI> inMemoryFiles) {
    inode.lockRead();
    try {
      AlluxioURI newUri = uri.join(inode.getName());
      if (inode.isFile()) {
        if (isFullyInMemory((InodeFile) inode)) {
          inMemoryFiles.add(newUri);
        }
      } else {
        // This inode is a directory.
        Set<Inode<?>> children = ((InodeDirectory) inode).getChildren();
        for (Inode<?> child : children) {
          getInMemoryFilesInternal(child, newUri, inMemoryFiles);
        }
      }
    } finally {
      inode.unlockRead();
    }
  }

  /**
   * Gets the in-memory percentage of an Inode. For a file that has all blocks in memory, it returns
   * 100; for a file that has no block in memory, it returns 0. Returns 0 for a directory.
   *
   * @param inode the inode
   * @return the in memory percentage
   */
  private int getInMemoryPercentage(Inode<?> inode) {
    if (!inode.isFile()) {
      return 0;
    }
    InodeFile inodeFile = (InodeFile) inode;

    long length = inodeFile.getLength();
    if (length == 0) {
      return 100;
    }

    long inMemoryLength = 0;
    for (BlockInfo info : mBlockMaster.getBlockInfoList(inodeFile.getBlockIds())) {
      if (isInTopStorageTier(info)) {
        inMemoryLength += info.getLength();
      }
    }
    return (int) (inMemoryLength * 100 / length);
  }

  /**
   * @return true if the given block is in the top storage level in some worker, false otherwise
   */
  private boolean isInTopStorageTier(BlockInfo blockInfo) {
    for (BlockLocation location : blockInfo.getLocations()) {
      if (mBlockMaster.getGlobalStorageTierAssoc().getOrdinal(location.getTierAlias()) == 0) {
        return true;
      }
    }
    return false;
  }

  /**
   * Creates a directory for a given path.
   * <p>
   * This operation requires the client user to have
   * {@link Mode.Bits#WRITE} permission on the parent of the path.
   *
   * @param path the path of the directory
   * @param options method options
   * @throws InvalidPathException when the path is invalid, please see documentation on
   *         {@link InodeTree#createPath(LockedInodePath, CreatePathOptions)} for more details
   * @throws FileAlreadyExistsException when there is already a file at path
   * @throws IOException if a non-Alluxio related exception occurs
   * @throws AccessControlException if permission checking fails
   * @throws FileDoesNotExistException if the parent of the path does not exist and the recursive
   *         option is false
   */
  public void createDirectory(AlluxioURI path, CreateDirectoryOptions options)
      throws InvalidPathException, FileAlreadyExistsException, IOException, AccessControlException,
      FileDoesNotExistException {
    LOG.debug("createDirectory {} ", path);
    mMasterSource.incCreateDirectoriesOps(1);
    long flushCounter = AsyncJournalWriter.INVALID_FLUSH_COUNTER;
    try (LockedInodePath inodePath = mInodeTree.lockInodePath(path, InodeTree.LockMode.WRITE)) {
      mPermissionChecker.checkParentPermission(Mode.Bits.WRITE, inodePath);
      mMountTable.checkUnderWritableMountPoint(path);
      flushCounter = createDirectoryAndJournal(inodePath, options);
    } finally {
      // finally runs after resources are closed (unlocked).
      waitForJournalFlush(flushCounter);
    }
  }

  /**
   * Creates a directory for a given path.
   * <p>
   * Writes to the journal.
   *
   * @param inodePath the {@link LockedInodePath} of the directory
   * @param options method options
   * @return the flush counter for journaling
   * @throws FileAlreadyExistsException when there is already a file at path
   * @throws FileDoesNotExistException if the parent of the path does not exist and the recursive
   *         option is false
   * @throws InvalidPathException when the path is invalid, please see documentation on
   *         {@link InodeTree#createPath(LockedInodePath, CreatePathOptions)} for more details
   * @throws AccessControlException if permission checking fails
   * @throws IOException if a non-Alluxio related exception occurs
   */
  private long createDirectoryAndJournal(LockedInodePath inodePath, CreateDirectoryOptions options)
      throws FileAlreadyExistsException, FileDoesNotExistException, InvalidPathException,
      AccessControlException, IOException {
    InodeTree.CreatePathResult createResult = createDirectoryInternal(inodePath, options);
    long counter = journalCreatePathResult(createResult);
    mMasterSource.incDirectoriesCreated(1);
    return counter;
  }

  /**
   * Implementation of directory creation for a given path.
   *
   * @param inodePath the path of the directory
   * @param options method options
   * @return an {@link alluxio.master.file.meta.InodeTree.CreatePathResult} representing the
   *         modified inodes and created inodes during path creation
   * @throws InvalidPathException when the path is invalid, please see documentation on
   *         {@link InodeTree#createPath(LockedInodePath, CreatePathOptions)} for more details
   * @throws FileAlreadyExistsException when there is already a file at path
   * @throws IOException if a non-Alluxio related exception occurs
   * @throws AccessControlException if permission checking fails
   */
  private InodeTree.CreatePathResult createDirectoryInternal(LockedInodePath inodePath,
      CreateDirectoryOptions options) throws InvalidPathException, FileAlreadyExistsException,
      IOException, AccessControlException, FileDoesNotExistException {
    try {
      return mInodeTree.createPath(inodePath, options);
    } catch (BlockInfoException e) {
      // Since we are creating a directory, the block size is ignored, no such exception should
      // happen.
      Throwables.propagate(e);
    }
    return null;
  }

  /**
   * Journals the {@link InodeTree.CreatePathResult}. This does not flush the journal.
   * Synchronization is required outside of this method.
   *
   * @param createResult the {@link InodeTree.CreatePathResult} to journal
   * @return the flush counter for journaling
   */
  private long journalCreatePathResult(InodeTree.CreatePathResult createResult) {
    long counter = AsyncJournalWriter.INVALID_FLUSH_COUNTER;
    for (Inode<?> inode : createResult.getModified()) {
      InodeLastModificationTimeEntry inodeLastModificationTime =
          InodeLastModificationTimeEntry.newBuilder()
          .setId(inode.getId())
          .setLastModificationTimeMs(inode.getLastModificationTimeMs())
          .build();
      counter = appendJournalEntry(JournalEntry.newBuilder()
          .setInodeLastModificationTime(inodeLastModificationTime).build());
    }
    boolean createdDir = false;
    for (Inode<?> inode : createResult.getCreated()) {
      counter = appendJournalEntry(inode.toJournalEntry());
      if (inode.isDirectory()) {
        createdDir = true;
      }
    }
    if (createdDir) {
      // At least one directory was created, so journal the state of the directory id generator.
      counter = appendJournalEntry(mDirectoryIdGenerator.toJournalEntry());
    }
    for (Inode<?> inode : createResult.getPersisted()) {
      PersistDirectoryEntry persistDirectory = PersistDirectoryEntry.newBuilder()
          .setId(inode.getId())
          .build();
      counter = appendJournalEntry(
          JournalEntry.newBuilder().setPersistDirectory(persistDirectory).build());
    }
    return counter;
  }

  /**
   * Renames a file to a destination.
   * <p>
   * This operation requires users to have
   * {@link Mode.Bits#WRITE} permission on the parent of the src path, and
   * {@link Mode.Bits#WRITE} permission on the parent of the dst path.
   *
   * @param srcPath the source path to rename
   * @param dstPath the destination path to rename the file to
   * @throws FileDoesNotExistException if a non-existent file is encountered
   * @throws InvalidPathException if an invalid path is encountered
   * @throws IOException if an I/O error occurs
   * @throws AccessControlException if permission checking fails
   * @throws FileAlreadyExistsException if the file already exists
   */
  public void rename(AlluxioURI srcPath, AlluxioURI dstPath) throws FileAlreadyExistsException,
      FileDoesNotExistException, InvalidPathException, IOException, AccessControlException {
    mMasterSource.incRenamePathOps(1);
    long flushCounter = AsyncJournalWriter.INVALID_FLUSH_COUNTER;
    // Both src and dst paths should lock WRITE_PARENT, to modify the parent inodes for both paths.
    try (InodePathPair inodePathPair = mInodeTree
        .lockInodePathPair(srcPath, InodeTree.LockMode.WRITE_PARENT, dstPath,
            InodeTree.LockMode.WRITE_PARENT)) {
      LockedInodePath srcInodePath = inodePathPair.getFirst();
      LockedInodePath dstInodePath = inodePathPair.getSecond();
      mPermissionChecker.checkParentPermission(Mode.Bits.WRITE, srcInodePath);
      mPermissionChecker.checkParentPermission(Mode.Bits.WRITE, dstInodePath);
      mMountTable.checkUnderWritableMountPoint(srcPath);
      mMountTable.checkUnderWritableMountPoint(dstPath);
      flushCounter = renameAndJournal(srcInodePath, dstInodePath);
      LOG.debug("Renamed {} to {}", srcPath, dstPath);
    } finally {
      // finally runs after resources are closed (unlocked).
      waitForJournalFlush(flushCounter);
    }
  }

  /**
   * Renames a file to a destination.
   * <p>
   * Writes to the journal.
   *
   * @param srcInodePath the source path to rename
   * @param dstInodePath the destination path to rename the file to
   * @return the flush counter for journaling
   * @throws InvalidPathException if an invalid path is encountered
   * @throws FileDoesNotExistException if a non-existent file is encountered
   * @throws FileAlreadyExistsException if the file already exists
   * @throws IOException if an I/O error occurs
   */
  private long renameAndJournal(LockedInodePath srcInodePath, LockedInodePath dstInodePath)
      throws InvalidPathException, FileDoesNotExistException, FileAlreadyExistsException,
      IOException {
    if (!srcInodePath.fullPathExists()) {
      throw new FileDoesNotExistException(
          ExceptionMessage.PATH_DOES_NOT_EXIST.getMessage(srcInodePath.getUri()));
    }

    Inode<?> srcInode = srcInodePath.getInode();
    // Renaming path to itself is a no-op.
    if (srcInodePath.getUri().equals(dstInodePath.getUri())) {
      return AsyncJournalWriter.INVALID_FLUSH_COUNTER;
    }
    // Renaming the root is not allowed.
    if (srcInodePath.getUri().isRoot()) {
      throw new InvalidPathException(ExceptionMessage.ROOT_CANNOT_BE_RENAMED.getMessage());
    }
    if (dstInodePath.getUri().isRoot()) {
      throw new InvalidPathException(ExceptionMessage.RENAME_CANNOT_BE_TO_ROOT.getMessage());
    }
    // Renaming across mount points is not allowed.
    String srcMount = mMountTable.getMountPoint(srcInodePath.getUri());
    String dstMount = mMountTable.getMountPoint(dstInodePath.getUri());
    if ((srcMount == null && dstMount != null) || (srcMount != null && dstMount == null)
        || (srcMount != null && dstMount != null && !srcMount.equals(dstMount))) {
      throw new InvalidPathException(ExceptionMessage.RENAME_CANNOT_BE_ACROSS_MOUNTS.getMessage(
          srcInodePath.getUri(), dstInodePath.getUri()));
    }
    // Renaming onto a mount point is not allowed.
    if (mMountTable.isMountPoint(dstInodePath.getUri())) {
      throw new InvalidPathException(
          ExceptionMessage.RENAME_CANNOT_BE_ONTO_MOUNT_POINT.getMessage(dstInodePath.getUri()));
    }
    // Renaming a path to one of its subpaths is not allowed. Check for that, by making sure
    // srcComponents isn't a prefix of dstComponents.
    if (PathUtils.hasPrefix(dstInodePath.getUri().getPath(), srcInodePath.getUri().getPath())) {
      throw new InvalidPathException(ExceptionMessage.RENAME_CANNOT_BE_TO_SUBDIRECTORY.getMessage(
          srcInodePath.getUri(), dstInodePath.getUri()));
    }

    // Get the inodes of the src and dst parents.
    Inode<?> srcParentInode = srcInodePath.getParentInodeDirectory();
    if (!srcParentInode.isDirectory()) {
      throw new InvalidPathException(
          ExceptionMessage.PATH_MUST_HAVE_VALID_PARENT.getMessage(srcInodePath.getUri()));
    }
    Inode<?> dstParentInode = dstInodePath.getParentInodeDirectory();
    if (!dstParentInode.isDirectory()) {
      throw new InvalidPathException(
          ExceptionMessage.PATH_MUST_HAVE_VALID_PARENT.getMessage(dstInodePath.getUri()));
    }

    // Make sure destination path does not exist
    if (dstInodePath.fullPathExists()) {
      throw new FileAlreadyExistsException(
          ExceptionMessage.FILE_ALREADY_EXISTS.getMessage(dstInodePath.getUri()));
    }

    // Now we remove srcInode from its parent and insert it into dstPath's parent
    long opTimeMs = System.currentTimeMillis();
    renameInternal(srcInodePath, dstInodePath, false, opTimeMs);
    List<Inode<?>> persistedInodes = propagatePersistedInternal(srcInodePath, false);
    journalPersistedInodes(persistedInodes);

    RenameEntry rename = RenameEntry.newBuilder()
        .setId(srcInode.getId())
        .setDstPath(dstInodePath.getUri().getPath())
        .setOpTimeMs(opTimeMs)
        .build();
    return appendJournalEntry(JournalEntry.newBuilder().setRename(rename).build());
  }

  /**
   * Implements renaming.
   *
   * @param srcInodePath the path of the rename source
   * @param dstInodePath the path to the rename destination
   * @param replayed whether the operation is a result of replaying the journal
   * @param opTimeMs the time of the operation
   * @throws FileDoesNotExistException if a non-existent file is encountered
   * @throws InvalidPathException if an invalid path is encountered
   * @throws IOException if an I/O error is encountered
   */
  void renameInternal(LockedInodePath srcInodePath, LockedInodePath dstInodePath, boolean replayed,
      long opTimeMs) throws FileDoesNotExistException, InvalidPathException, IOException {
    Inode<?> srcInode = srcInodePath.getInode();
    AlluxioURI srcPath = srcInodePath.getUri();
    AlluxioURI dstPath = dstInodePath.getUri();
    LOG.debug("Renaming {} to {}", srcPath, dstPath);
    InodeDirectory srcParentInode = srcInodePath.getParentInodeDirectory();

    // If the source file is persisted, rename it in the UFS.
    if (!replayed && srcInode.isPersisted()) {
      MountTable.Resolution resolution = mMountTable.resolve(srcPath);

      String ufsSrcUri = resolution.getUri().toString();
      UnderFileSystem ufs = resolution.getUfs();
      String ufsDstUri = mMountTable.resolve(dstPath).getUri().toString();
      String parentUri = new AlluxioURI(ufsDstUri).getParent().toString();
      if (!ufs.exists(parentUri)) {
        Permission parentPerm = new Permission(srcParentInode.getOwner(), srcParentInode.getGroup(),
            srcParentInode.getMode());
        MkdirsOptions parentMkdirsOptions = new MkdirsOptions().setCreateParent(true)
            .setPermission(parentPerm);
        if (!ufs.mkdirs(parentUri, parentMkdirsOptions)) {
          throw new IOException(ExceptionMessage.FAILED_UFS_CREATE.getMessage(parentUri));
        }
      }
      if (!ufs.rename(ufsSrcUri, ufsDstUri)) {
        throw new IOException(
            ExceptionMessage.FAILED_UFS_RENAME.getMessage(ufsSrcUri, ufsDstUri));
      }
    }

    // TODO(jiri): A crash between now and the time the rename operation is journaled will result in
    // an inconsistency between Alluxio and UFS.
    InodeDirectory dstParentInode = dstInodePath.getParentInodeDirectory();
    srcParentInode.removeChild(srcInode);
    srcParentInode.setLastModificationTimeMs(opTimeMs);
    srcInode.setParentId(dstParentInode.getId());
    srcInode.setName(dstPath.getName());
    dstParentInode.addChild(srcInode);
    dstParentInode.setLastModificationTimeMs(opTimeMs);
    mMasterSource.incPathsRenamed(1);
  }

  /**
   * @param entry the entry to use
   */
  private void renameFromEntry(RenameEntry entry) {
    mMasterSource.incRenamePathOps(1);
    // Determine the srcPath and dstPath
    AlluxioURI srcPath;
    try (LockedInodePath inodePath = mInodeTree
        .lockFullInodePath(entry.getId(), InodeTree.LockMode.READ)) {
      srcPath = inodePath.getUri();
    } catch (Exception e) {
      throw new RuntimeException(e);
    }
    AlluxioURI dstPath = new AlluxioURI(entry.getDstPath());

    // Both src and dst paths should lock WRITE_PARENT, to modify the parent inodes for both paths.
    try (InodePathPair inodePathPair = mInodeTree
        .lockInodePathPair(srcPath, InodeTree.LockMode.WRITE_PARENT, dstPath,
            InodeTree.LockMode.WRITE_PARENT)) {
      LockedInodePath srcInodePath = inodePathPair.getFirst();
      LockedInodePath dstInodePath = inodePathPair.getSecond();
      renameInternal(srcInodePath, dstInodePath, true, entry.getOpTimeMs());
    } catch (Exception e) {
      throw new RuntimeException(e);
    }
  }

  /**
   * Propagates the persisted status to all parents of the given inode in the same mount partition.
   *
   * @param inodePath the inode to start the propagation at
   * @param replayed whether the invocation is a result of replaying the journal
   * @return list of inodes which were marked as persisted
   * @throws FileDoesNotExistException if a non-existent file is encountered
   */
  private List<Inode<?>> propagatePersistedInternal(LockedInodePath inodePath, boolean replayed)
      throws FileDoesNotExistException {
    Inode<?> inode = inodePath.getInode();
    if (!inode.isPersisted()) {
      return Collections.emptyList();
    }

    List<Inode<?>> inodes = inodePath.getInodeList();
    // Traverse the inodes from target inode to the root.
    Collections.reverse(inodes);
    // Skip the first, to not examine the target inode itself.
    inodes = inodes.subList(1, inodes.size());

    List<Inode<?>> persistedInodes = new ArrayList<>();
    for (Inode<?> handle : inodes) {
      // the path is already locked.
      AlluxioURI path = mInodeTree.getPath(handle);
      if (mMountTable.isMountPoint(path)) {
        // Stop propagating the persisted status at mount points.
        break;
      }
      if (handle.isPersisted()) {
        // Stop if a persisted directory is encountered.
        break;
      }
      handle.setPersistenceState(PersistenceState.PERSISTED);
      if (!replayed) {
        persistedInodes.add(inode);
      }
    }
    return persistedInodes;
  }

  /**
   * Journals the list of persisted inodes returned from
   * {@link #propagatePersistedInternal(LockedInodePath, boolean)}. This does not flush the journal.
   *
   * @param persistedInodes the list of persisted inodes to journal
   * @return the flush counter for journaling
   */
  private long journalPersistedInodes(List<Inode<?>> persistedInodes) {
    long counter = AsyncJournalWriter.INVALID_FLUSH_COUNTER;
    for (Inode<?> inode : persistedInodes) {
      PersistDirectoryEntry persistDirectory =
          PersistDirectoryEntry.newBuilder().setId(inode.getId()).build();
      counter = appendJournalEntry(
          JournalEntry.newBuilder().setPersistDirectory(persistDirectory).build());
    }
    return counter;
  }

  /**
   * Frees or evicts all of the blocks of the file from alluxio storage. If the given file is a
   * directory, and the 'recursive' flag is enabled, all descendant files will also be freed.
   * <p>
   * This operation requires users to have {@link Mode.Bits#READ} permission on the path.
   *
   * @param path the path to free
   * @param recursive if true, and the file is a directory, all descendants will be freed
   * @return true if the file was freed
   * @throws FileDoesNotExistException if the file does not exist
   * @throws AccessControlException if permission checking fails
   * @throws InvalidPathException if the given path is invalid
   */
  public boolean free(AlluxioURI path, boolean recursive)
      throws FileDoesNotExistException, InvalidPathException, AccessControlException {
    mMasterSource.incFreeFileOps(1);
    try (LockedInodePath inodePath = mInodeTree.lockFullInodePath(path, InodeTree.LockMode.READ)) {
      mPermissionChecker.checkPermission(Mode.Bits.READ, inodePath);
      return freeInternal(inodePath, recursive);
    }
  }

  /**
   * Implements free operation.
   *
   * @param inodePath inode of the path to free
   * @param recursive if true, and the file is a directory, all descendants will be freed
   * @return true if the file was freed
   */
  private boolean freeInternal(LockedInodePath inodePath, boolean recursive)
      throws FileDoesNotExistException {
    Inode<?> inode = inodePath.getInode();
    if (inode.isDirectory() && !recursive && ((InodeDirectory) inode).getNumberOfChildren() > 0) {
      // inode is nonempty, and we don't want to free a nonempty directory unless recursive is
      // true
      return false;
    }

    List<Inode<?>> freeInodes = new ArrayList<>();
    freeInodes.add(inode);

    try (InodeLockList lockList = mInodeTree.lockDescendants(inodePath, InodeTree.LockMode.READ)) {
      freeInodes.addAll(lockList.getInodes());

      // We go through each inode.
      for (int i = freeInodes.size() - 1; i >= 0; i--) {
        Inode<?> freeInode = freeInodes.get(i);

        if (freeInode.isFile()) {
          // Remove corresponding blocks from workers.
          mBlockMaster.removeBlocks(((InodeFile) freeInode).getBlockIds(), false /* delete */);
        }
      }
    }

    mMasterSource.incFilesFreed(freeInodes.size());
    return true;
  }

  /**
   * Gets the path of a file with the given id.
   *
   * @param fileId the id of the file to look up
   * @return the path of the file
   * @throws FileDoesNotExistException raise if the file does not exist
   */
  // Currently used by Lineage Master
  // TODO(binfan): Add permission checking for internal APIs
  public AlluxioURI getPath(long fileId) throws FileDoesNotExistException {
    try (
        LockedInodePath inodePath = mInodeTree.lockFullInodePath(fileId, InodeTree.LockMode.READ)) {
      // the path is already locked.
      return mInodeTree.getPath(inodePath.getInode());
    }
  }

  /**
   * @return the set of inode ids which are pinned
   */
  public Set<Long> getPinIdList() {
    return mInodeTree.getPinIdSet();
  }

  /**
   * @return the ufs address for this master
   */
  public String getUfsAddress() {
    return Configuration.get(PropertyKey.UNDERFS_ADDRESS);
  }

  /**
   * @return the white list
   */
  public List<String> getWhiteList() {
    return mWhitelist.getList();
  }

  /**
   * @return all the files lost on the workers
   */
  public List<Long> getLostFiles() {
    Set<Long> lostFiles = new HashSet<>();
    for (long blockId : mBlockMaster.getLostBlocks()) {
      // the file id is the container id of the block id
      long containerId = BlockId.getContainerId(blockId);
      long fileId = IdUtils.createFileId(containerId);
      lostFiles.add(fileId);
    }
    return new ArrayList<>(lostFiles);
  }

  /**
   * Reports a file as lost.
   *
   * @param fileId the id of the file
   * @throws FileDoesNotExistException if the file does not exist
   */
  // Currently used by Lineage Master
  // TODO(binfan): Add permission checking for internal APIs
  public void reportLostFile(long fileId) throws FileDoesNotExistException {
    try (
        LockedInodePath inodePath = mInodeTree.lockFullInodePath(fileId, InodeTree.LockMode.READ)) {
      Inode<?> inode = inodePath.getInode();
      if (inode.isDirectory()) {
        LOG.warn("Reported file is a directory {}", inode);
        return;
      }

      List<Long> blockIds = new ArrayList<>();
      try {
        for (FileBlockInfo fileBlockInfo : getFileBlockInfoListInternal(inodePath)) {
          blockIds.add(fileBlockInfo.getBlockInfo().getBlockId());
        }
      } catch (InvalidPathException e) {
        LOG.info("Failed to get file info {}", fileId, e);
      }
      mBlockMaster.reportLostBlocks(blockIds);
      LOG.info("Reported file loss of blocks {}. Alluxio will recompute it: {}", blockIds, fileId);
    }
  }

  /**
   * Loads metadata for the object identified by the given path from UFS into Alluxio.
   * <p>
   * This operation requires users to have {@link Mode.Bits#WRITE} permission on the path
   * and its parent path if path is a file, or {@link Mode.Bits#WRITE} permission on the
   * parent path if path is a directory.
   *
   * @param path the path for which metadata should be loaded
   * @param options the load metadata options
   * @return the file id of the loaded path
   * @throws BlockInfoException if an invalid block size is encountered
   * @throws FileDoesNotExistException if there is no UFS path
   * @throws InvalidPathException if invalid path is encountered
   * @throws InvalidFileSizeException if invalid file size is encountered
   * @throws FileAlreadyCompletedException if the file is already completed
   * @throws IOException if an I/O error occurs
   * @throws AccessControlException if permission checking fails
   */
  public long loadMetadata(AlluxioURI path, LoadMetadataOptions options)
      throws BlockInfoException, FileDoesNotExistException, InvalidPathException,
      InvalidFileSizeException, FileAlreadyCompletedException, IOException, AccessControlException {
    long flushCounter = AsyncJournalWriter.INVALID_FLUSH_COUNTER;
    try (LockedInodePath inodePath = mInodeTree.lockInodePath(path, InodeTree.LockMode.WRITE)) {
      mPermissionChecker.checkParentPermission(Mode.Bits.WRITE, inodePath);
      flushCounter = loadMetadataAndJournal(inodePath, options);
      return inodePath.getInode().getId();
    } finally {
      // finally runs after resources are closed (unlocked).
      waitForJournalFlush(flushCounter);
    }
  }

  /**
   * Loads metadata for the object identified by the given path from UFS into Alluxio.
   * <p>
   * Writes to the journal.
   *
   * @param inodePath the path for which metadata should be loaded
   * @param options the load metadata options
   * @return the flush counter for journaling
   * @throws InvalidPathException if invalid path is encountered
   * @throws FileDoesNotExistException if there is no UFS path
   * @throws BlockInfoException if an invalid block size is encountered
   * @throws FileAlreadyCompletedException if the file is already completed
   * @throws InvalidFileSizeException if invalid file size is encountered
   * @throws AccessControlException if permission checking fails
   * @throws IOException if an I/O error occurs
   */
  private long loadMetadataAndJournal(LockedInodePath inodePath, LoadMetadataOptions options)
      throws InvalidPathException, FileDoesNotExistException, BlockInfoException,
      FileAlreadyCompletedException, InvalidFileSizeException,
      AccessControlException, IOException {
    AlluxioURI path = inodePath.getUri();
    MountTable.Resolution resolution = mMountTable.resolve(path);
    AlluxioURI ufsUri = resolution.getUri();
    UnderFileSystem ufs = resolution.getUfs();
    try {
      if (!ufs.exists(ufsUri.toString())) {
        InodeDirectory inode = (InodeDirectory) inodePath.getInode();
        inode.setDirectChildrenLoaded(true);
        return AsyncJournalWriter.INVALID_FLUSH_COUNTER;
      }
      if (ufs.isFile(ufsUri.toString())) {
        return loadFileMetadataAndJournal(inodePath, resolution, options);
      } else {
        long counter = loadDirectoryMetadataAndJournal(inodePath, options);
        InodeDirectory inode = (InodeDirectory) inodePath.getInode();

        if (options.isLoadDirectChildren()) {
          String[] files = ufs.list(ufsUri.getPath());
          LoadMetadataOptions loadMetadataOptions = LoadMetadataOptions.defaults();
          loadMetadataOptions.setLoadDirectChildren(false).setCreateAncestors(false);

          for (String file : files) {
            if (PathUtils.isTemporaryFileName(file) || inode.getChild(file) != null) {
              continue;
            }
            TempInodePathForChild tempInodePath = new TempInodePathForChild(inodePath, file);
            counter = loadMetadataAndJournal(tempInodePath, loadMetadataOptions);
          }
          inode.setDirectChildrenLoaded(true);
        }
        return counter;
      }
    } catch (IOException e) {
      LOG.error(ExceptionUtils.getStackTrace(e));
      throw e;
    }
  }

  /**
   * Loads metadata for the file identified by the given path from UFS into Alluxio.
   *
   * @param inodePath the path for which metadata should be loaded
   * @param resolution the UFS resolution of path
   * @param options the load metadata options
   * @return the file id of the loaded file
   * @throws BlockInfoException if an invalid block size is encountered
   * @throws FileDoesNotExistException if there is no UFS path
   * @throws InvalidPathException if invalid path is encountered
   * @throws AccessControlException if permission checking fails or permission setting fails
   * @throws FileAlreadyCompletedException if the file is already completed
   * @throws InvalidFileSizeException if invalid file size is encountered
   * @throws IOException if an I/O error occurs
   */
  private long loadFileMetadataAndJournal(LockedInodePath inodePath,
      MountTable.Resolution resolution, LoadMetadataOptions options)
      throws IOException, BlockInfoException, FileDoesNotExistException, InvalidPathException,
      AccessControlException, FileAlreadyCompletedException, InvalidFileSizeException, IOException {
    if (inodePath.fullPathExists()) {
      return AsyncJournalWriter.INVALID_FLUSH_COUNTER;
    }
    AlluxioURI ufsUri = resolution.getUri();
    UnderFileSystem ufs = resolution.getUfs();

    long ufsBlockSizeByte = ufs.getBlockSizeByte(ufsUri.toString());
    long ufsLength = ufs.getFileSize(ufsUri.toString());
    // Metadata loaded from UFS has no TTL set.
    CreateFileOptions createFileOptions =
        CreateFileOptions.defaults().setBlockSizeBytes(ufsBlockSizeByte)
            .setRecursive(options.isCreateAncestors()).setMetadataLoad(true).setPersisted(true);
    String ufsOwner = ufs.getOwner(ufsUri.toString());
    String ufsGroup = ufs.getGroup(ufsUri.toString());
    short ufsMode = ufs.getMode(ufsUri.toString());
    Permission permission = new Permission(ufsOwner, ufsGroup, ufsMode);
    if (resolution.getShared()) {
      Mode mode = permission.getMode();
      mode.setOtherBits(mode.getOtherBits().or(mode.getOwnerBits()));
    }
    createFileOptions = createFileOptions.setPermission(permission);

    try {
      long counter = createFileAndJournal(inodePath, createFileOptions);
      CompleteFileOptions completeOptions = CompleteFileOptions.defaults().setUfsLength(ufsLength);
      counter = AsyncJournalWriter
          .getFlushCounter(counter, completeFileAndJournal(inodePath, completeOptions));
      return counter;
    } catch (FileAlreadyExistsException e) {
      LOG.error("FileAlreadyExistsException seen unexpectedly.", e);
      throw new RuntimeException(e);
    }
  }

  /**
   * Loads metadata for the directory identified by the given path from UFS into Alluxio. This does
   * not actually require looking at the UFS path.
   * It is a no-op if the directory exists and is persisted.
   *
   * @param inodePath the path for which metadata should be loaded
   * @param options the load metadata options
   * @return the flush counter for journaling
   * @throws InvalidPathException if invalid path is encountered
   * @throws IOException if an I/O error occurs
   * @throws AccessControlException if permission checking fails
   * @throws FileDoesNotExistException if the path does not exist
   */

  private long loadDirectoryMetadataAndJournal(LockedInodePath inodePath,
      LoadMetadataOptions options)
      throws FileDoesNotExistException, InvalidPathException, AccessControlException, IOException {
    if (inodePath.fullPathExists()) {
      if (inodePath.getInode().isPersisted()) {
        return AsyncJournalWriter.INVALID_FLUSH_COUNTER;
      }
    }
    CreateDirectoryOptions createDirectoryOptions = CreateDirectoryOptions.defaults()
            .setMountPoint(mMountTable.isMountPoint(inodePath.getUri()))
            .setPersisted(true).setRecursive(options.isCreateAncestors()).setMetadataLoad(true)
            .setAllowExists(true);
    MountTable.Resolution resolution = mMountTable.resolve(inodePath.getUri());
    AlluxioURI ufsUri = resolution.getUri();
    UnderFileSystem ufs = resolution.getUfs();
    String ufsOwner = ufs.getOwner(ufsUri.toString());
    String ufsGroup = ufs.getGroup(ufsUri.toString());
    short ufsMode = ufs.getMode(ufsUri.toString());
    Permission permission = new Permission(ufsOwner, ufsGroup, ufsMode);
    if (resolution.getShared()) {
      Mode mode = permission.getMode();
      mode.setOtherBits(mode.getOtherBits().or(mode.getOwnerBits()));
    }
    createDirectoryOptions = createDirectoryOptions.setPermission(permission);

    try {
      return createDirectoryAndJournal(inodePath, createDirectoryOptions);
    } catch (FileAlreadyExistsException e) {
      // This should not happen.
      throw new RuntimeException(e);
    }
  }

  /**
   * Loads metadata for the path if it is (non-existing || load direct children is set).
   *
   * @param inodePath the {@link LockedInodePath} to load the metadata for
   * @param options the load metadata options
   */
  private long loadMetadataIfNotExistAndJournal(LockedInodePath inodePath,
      LoadMetadataOptions options) {
    boolean inodeExists = inodePath.fullPathExists();
    boolean loadDirectChildren = false;
    if (inodeExists) {
      try {
        Inode<?> inode = inodePath.getInode();
        loadDirectChildren = inode.isDirectory() && options.isLoadDirectChildren();
      } catch (FileDoesNotExistException e) {
        // This should never happen.
        throw new RuntimeException(e);
      }
    }
    if (!inodeExists || loadDirectChildren) {
      try {
        return loadMetadataAndJournal(inodePath, options);
      } catch (Exception e) {
        // NOTE, this may be expected when client tries to get info (e.g. exisits()) for a file
        // existing neither in Alluxio nor UFS.
        LOG.debug("Failed to load metadata for path from UFS: {}", inodePath.getUri());
      }
    }
    return AsyncJournalWriter.INVALID_FLUSH_COUNTER;
  }

  /**
   * Mounts a UFS path onto an Alluxio path.
   * <p>
   * This operation requires users to have {@link Mode.Bits#WRITE} permission on the parent
   * of the Alluxio path.
   *
   * @param alluxioPath the Alluxio path to mount to
   * @param ufsPath the UFS path to mount
   * @param options the mount options
   * @throws FileAlreadyExistsException if the path to be mounted to already exists
   * @throws FileDoesNotExistException if the parent of the path to be mounted to does not exist
   * @throws InvalidPathException if an invalid path is encountered
   * @throws IOException if an I/O error occurs
   * @throws AccessControlException if the permission check fails
   */
  public void mount(AlluxioURI alluxioPath, AlluxioURI ufsPath, MountOptions options)
<<<<<<< HEAD
      throws FileAlreadyExistsException, FileDoesNotExistException, InvalidPathException,
      IOException, AccessControlException {
    MasterContext.getMasterSource().incMountOps(1);
=======
      throws FileAlreadyExistsException, InvalidPathException, IOException, AccessControlException {
    mMasterSource.incMountOps(1);
>>>>>>> ce27d833
    long flushCounter = AsyncJournalWriter.INVALID_FLUSH_COUNTER;
    try (LockedInodePath inodePath = mInodeTree
        .lockInodePath(alluxioPath, InodeTree.LockMode.WRITE)) {
      mPermissionChecker.checkParentPermission(Mode.Bits.WRITE, inodePath);
      mMountTable.checkUnderWritableMountPoint(alluxioPath);
      flushCounter = mountAndJournal(inodePath, ufsPath, options);
      mMasterSource.incPathsMounted(1);
    } finally {
      // finally runs after resources are closed (unlocked).
      waitForJournalFlush(flushCounter);
    }
  }

  /**
   * Mounts a UFS path onto an Alluxio path.
   * <p>
   * Writes to the journal.
   *
   * @param inodePath the Alluxio path to mount to
   * @param ufsPath the UFS path to mount
   * @param options the mount options
   * @return the flush counter for journaling
   * @throws InvalidPathException if an invalid path is encountered
   * @throws FileAlreadyExistsException if the path to be mounted to already exists
   * @throws FileDoesNotExistException if the parent of the path to be mounted to does not exist
   * @throws IOException if an I/O error occurs
   * @throws AccessControlException if the permission check fails
   */
  private long mountAndJournal(LockedInodePath inodePath, AlluxioURI ufsPath, MountOptions options)
      throws InvalidPathException, FileAlreadyExistsException, FileDoesNotExistException,
      IOException, AccessControlException {
    // Check that the Alluxio Path does not exist
    if (inodePath.fullPathExists()) {
      // TODO(calvin): Add a test to validate this (ALLUXIO-1831)
      throw new InvalidPathException(
          ExceptionMessage.MOUNT_POINT_ALREADY_EXISTS.getMessage(inodePath.getUri()));
    }

    mountInternal(inodePath, ufsPath, false /* not replayed */, options);
    boolean loadMetadataSucceeded = false;
    try {
      // This will create the directory at alluxioPath
      loadDirectoryMetadataAndJournal(inodePath,
          LoadMetadataOptions.defaults().setCreateAncestors(false));
      loadMetadataSucceeded = true;
    } finally {
      if (!loadMetadataSucceeded) {
        unmountInternal(inodePath.getUri());
      }
    }

    // For proto, build a list of String pairs representing the properties map.
    Map<String, String> properties = options.getProperties();
    List<StringPairEntry> protoProperties = new ArrayList<>(properties.size());
    for (Map.Entry<String, String> entry : properties.entrySet()) {
      protoProperties.add(StringPairEntry.newBuilder()
          .setKey(entry.getKey())
          .setValue(entry.getValue())
          .build());
    }

    AddMountPointEntry addMountPoint =
        AddMountPointEntry.newBuilder().setAlluxioPath(inodePath.getUri().toString())
            .setUfsPath(ufsPath.toString()).setReadOnly(options.isReadOnly())
            .addAllProperties(protoProperties).setShared(options.isShared()).build();
    return appendJournalEntry(JournalEntry.newBuilder().setAddMountPoint(addMountPoint).build());
  }

  /**
   * @param entry the entry to use
   * @throws FileAlreadyExistsException if the mount point already exists
   * @throws InvalidPathException if an invalid path is encountered
   * @throws IOException if an I/O exception occurs
   */
  private void mountFromEntry(AddMountPointEntry entry)
      throws FileAlreadyExistsException, InvalidPathException, IOException {
    AlluxioURI alluxioURI = new AlluxioURI(entry.getAlluxioPath());
    AlluxioURI ufsURI = new AlluxioURI(entry.getUfsPath());
    try (LockedInodePath inodePath = mInodeTree
        .lockInodePath(alluxioURI, InodeTree.LockMode.WRITE)) {
      mountInternal(inodePath, ufsURI, true /* replayed */, new MountOptions(entry));
    }
  }

  /**
   * Updates the mount table with the specified mount point. The mount options may be updated during
   * this method.
   *
   * @param inodePath the Alluxio mount point
   * @param ufsPath the UFS endpoint to mount
   * @param replayed whether the operation is a result of replaying the journal
   * @param options the mount options (may be updated)
   * @throws FileAlreadyExistsException if the mount point already exists
   * @throws InvalidPathException if an invalid path is encountered
   * @throws IOException if an I/O exception occurs
   */
  private void mountInternal(LockedInodePath inodePath, AlluxioURI ufsPath, boolean replayed,
      MountOptions options)
      throws FileAlreadyExistsException, InvalidPathException, IOException {
    AlluxioURI alluxioPath = inodePath.getUri();

    if (!replayed) {
      // Check that the ufsPath exists and is a directory
      UnderFileSystem ufs = UnderFileSystem.get(ufsPath.toString());
      ufs.setProperties(options.getProperties());
      if (!ufs.exists(ufsPath.toString())) {
        throw new IOException(
            ExceptionMessage.UFS_PATH_DOES_NOT_EXIST.getMessage(ufsPath.getPath()));
      }
      if (ufs.isFile(ufsPath.toString())) {
        throw new IOException(
            ExceptionMessage.PATH_MUST_BE_DIRECTORY.getMessage(ufsPath.getPath()));
      }
      // Check that the alluxioPath we're creating doesn't shadow a path in the default UFS
      String defaultUfsPath = Configuration.get(PropertyKey.UNDERFS_ADDRESS);
      UnderFileSystem defaultUfs = UnderFileSystem.get(defaultUfsPath);
      if (defaultUfs.exists(PathUtils.concatPath(defaultUfsPath, alluxioPath.getPath()))) {
        throw new IOException(
            ExceptionMessage.MOUNT_PATH_SHADOWS_DEFAULT_UFS.getMessage(alluxioPath));
      }

      // Configure the ufs properties, and update the mount options with the configured properties.
      ufs.configureProperties();
      options.setProperties(ufs.getProperties());
    }

    // Add the mount point. This will only succeed if we are not mounting a prefix of an existing
    // mount and no existing mount is a prefix of this mount.
    mMountTable.add(alluxioPath, ufsPath, options);
  }

  /**
   * Unmounts a UFS path previously mounted onto an Alluxio path.
   * <p>
   * This operation requires users to have {@link Mode.Bits#WRITE} permission on the parent
   * of the Alluxio path.
   *
   * @param alluxioPath the Alluxio path to unmount, must be a mount point
   * @return true if the UFS path was successfully unmounted, false otherwise
   * @throws FileDoesNotExistException if the path to be mounted does not exist
   * @throws InvalidPathException if an invalid path is encountered
   * @throws IOException if an I/O error occurs
   * @throws AccessControlException if the permission check fails
   */
  public boolean unmount(AlluxioURI alluxioPath)
      throws FileDoesNotExistException, InvalidPathException, IOException, AccessControlException {
    mMasterSource.incUnmountOps(1);
    long flushCounter = AsyncJournalWriter.INVALID_FLUSH_COUNTER;
    try (
        LockedInodePath inodePath = mInodeTree
            .lockFullInodePath(alluxioPath, InodeTree.LockMode.WRITE)) {
      mPermissionChecker.checkParentPermission(Mode.Bits.WRITE, inodePath);
      flushCounter = unmountAndJournal(inodePath);
      if (flushCounter != AsyncJournalWriter.INVALID_FLUSH_COUNTER) {
        mMasterSource.incPathsUnmounted(1);
        return true;
      }
      return false;
    } finally {
      // finally runs after resources are closed (unlocked).
      waitForJournalFlush(flushCounter);
    }
  }

  /**
   * Unmounts a UFS path previously mounted onto an Alluxio path.
   * <p>
   * Writes to the journal.
   *
   * @param inodePath the Alluxio path to unmount, must be a mount point
   * @return the flush counter for journaling
   * @throws InvalidPathException if an invalid path is encountered
   * @throws FileDoesNotExistException if the path to be mounted does not exist
   * @throws IOException if an I/O error occurs
   */
  private long unmountAndJournal(LockedInodePath inodePath)
      throws InvalidPathException, FileDoesNotExistException, IOException {
    if (unmountInternal(inodePath.getUri())) {
      Inode<?> inode = inodePath.getInode();
      // Use the internal delete API, setting {@code replayed} to true to prevent the delete
      // operations from being persisted in the UFS.
      long fileId = inode.getId();
      long opTimeMs = System.currentTimeMillis();
      deleteRecursiveInternal(inodePath, true /* replayed */, opTimeMs);
      DeleteFileEntry deleteFile =
          DeleteFileEntry.newBuilder().setId(fileId).setRecursive(true).setOpTimeMs(opTimeMs)
              .build();
      appendJournalEntry(JournalEntry.newBuilder().setDeleteFile(deleteFile).build());
      DeleteMountPointEntry deleteMountPoint =
          DeleteMountPointEntry.newBuilder().setAlluxioPath(inodePath.getUri().toString()).build();
      return appendJournalEntry(
          JournalEntry.newBuilder().setDeleteMountPoint(deleteMountPoint).build());
    }
    return AsyncJournalWriter.INVALID_FLUSH_COUNTER;
  }

  /**
   * @param entry the entry to use
   * @throws InvalidPathException if an invalid path is encountered
   */
  private void unmountFromEntry(DeleteMountPointEntry entry) throws InvalidPathException {
    AlluxioURI alluxioURI = new AlluxioURI(entry.getAlluxioPath());
    if (!unmountInternal(alluxioURI)) {
      LOG.error("Failed to unmount {}", alluxioURI);
    }
  }

  /**
   * @param uri the Alluxio mount point to remove from the mount table
   * @return true if successful, false otherwise
   * @throws InvalidPathException if an invalid path is encountered
   */
  private boolean unmountInternal(AlluxioURI uri) throws InvalidPathException {
    return mMountTable.delete(uri);
  }

  /**
   * Resets a file. It first free the whole file, and then reinitializes it.
   *
   * @param fileId the id of the file
   * @throws FileDoesNotExistException if the file does not exist
   * @throws AccessControlException if permission checking fails
   * @throws InvalidPathException if the path is invalid for the id of the file
   */
  // Currently used by Lineage Master
  // TODO(binfan): Add permission checking for internal APIs
  public void resetFile(long fileId)
      throws FileDoesNotExistException, InvalidPathException, AccessControlException {
    // TODO(yupeng) check the file is not persisted
    try (LockedInodePath inodePath = mInodeTree
        .lockFullInodePath(fileId, InodeTree.LockMode.WRITE)) {
      // free the file first
      InodeFile inodeFile = inodePath.getInodeFile();
      freeInternal(inodePath, false);
      inodeFile.reset();
    }
  }

  /**
   * Sets the file attribute.
   * <p>
   * This operation requires users to have {@link Mode.Bits#WRITE} permission on the path. In
   * addition, the client user must be a super user when setting the owner, and must be a super user
   * or the owner when setting the group or permission.
   *
   * @param path the path to set attribute for
   * @param options attributes to be set, see {@link SetAttributeOptions}
   * @throws FileDoesNotExistException if the file does not exist
   * @throws AccessControlException if permission checking fails
   * @throws InvalidPathException if the given path is invalid
   */
  public void setAttribute(AlluxioURI path, SetAttributeOptions options)
      throws FileDoesNotExistException, AccessControlException, InvalidPathException {
    mMasterSource.incSetAttributeOps(1);
    // for chown
    boolean rootRequired = options.getOwner() != null;
    // for chgrp, chmod
    boolean ownerRequired =
        (options.getGroup() != null) || (options.getMode() != Constants.INVALID_MODE);
    long flushCounter = AsyncJournalWriter.INVALID_FLUSH_COUNTER;
    try (LockedInodePath inodePath = mInodeTree.lockFullInodePath(path, InodeTree.LockMode.WRITE)) {
      mPermissionChecker.checkSetAttributePermission(inodePath, rootRequired, ownerRequired);
      flushCounter = setAttributeAndJournal(inodePath, options, rootRequired, ownerRequired);
    } finally {
      // finally runs after resources are closed (unlocked).
      waitForJournalFlush(flushCounter);
    }
  }

  /**
   * Sets the file attribute.
   * <p>
   * Writes to the journal.
   *
   * @param inodePath the {@link LockedInodePath} to set attribute for
   * @param options attributes to be set, see {@link SetAttributeOptions}
   * @param rootRequired indicates whether it requires to be the superuser
   * @param ownerRequired indicates whether it requires to be the owner of this path
   * @throws InvalidPathException if the given path is invalid
   * @throws FileDoesNotExistException if the file does not exist
   * @throws AccessControlException if permission checking fails
   */
  private long setAttributeAndJournal(LockedInodePath inodePath, SetAttributeOptions options,
      boolean rootRequired, boolean ownerRequired)
      throws InvalidPathException, FileDoesNotExistException, AccessControlException {
    Inode<?> targetInode = inodePath.getInode();
    long opTimeMs = System.currentTimeMillis();
    if (options.isRecursive() && targetInode.isDirectory()) {
      try (InodeLockList lockList = mInodeTree
          .lockDescendants(inodePath, InodeTree.LockMode.WRITE)) {
        List<Inode<?>> inodeChildren = lockList.getInodes();
        for (Inode<?> inode : inodeChildren) {
          // the path to inode for getPath should already be locked.
          try (LockedInodePath childPath = mInodeTree.lockFullInodePath(mInodeTree.getPath(inode),
              InodeTree.LockMode.READ)) {
            // TODO(gpang): a better way to check permissions
            mPermissionChecker
                .checkSetAttributePermission(childPath, rootRequired, ownerRequired);
          }
        }
        TempInodePathForDescendant tempInodePath = new TempInodePathForDescendant(inodePath);
        for (Inode<?> inode : inodeChildren) {
          // the path to inode for getPath should already be locked.
          tempInodePath.setDescendant(inode, mInodeTree.getPath(inode));
          List<Inode<?>> persistedInodes = setAttributeInternal(tempInodePath, opTimeMs, options);
          journalPersistedInodes(persistedInodes);
          journalSetAttribute(tempInodePath, opTimeMs, options);
        }
      }
    }
    List<Inode<?>> persistedInodes = setAttributeInternal(inodePath, opTimeMs, options);
    journalPersistedInodes(persistedInodes);
    return journalSetAttribute(inodePath, opTimeMs, options);
  }

  /**
   * @param inodePath the file path to use
   * @param opTimeMs the operation time (in milliseconds)
   * @param options the method options
   * @return the flush counter for journaling
   * @throws FileDoesNotExistException if path does not exist
   */
  private long journalSetAttribute(LockedInodePath inodePath, long opTimeMs,
      SetAttributeOptions options) throws FileDoesNotExistException {
    SetAttributeEntry.Builder builder =
        SetAttributeEntry.newBuilder().setId(inodePath.getInode().getId()).setOpTimeMs(opTimeMs);
    if (options.getPinned() != null) {
      builder.setPinned(options.getPinned());
    }
    if (options.getTtl() != null) {
      builder.setTtl(options.getTtl());
    }
    if (options.getPersisted() != null) {
      builder.setPersisted(options.getPersisted());
    }
    if (options.getOwner() != null) {
      builder.setOwner(options.getOwner());
    }
    if (options.getGroup() != null) {
      builder.setGroup(options.getGroup());
    }
    if (options.getMode() != Constants.INVALID_MODE) {
      builder.setPermission(options.getMode());
    }
    return appendJournalEntry(JournalEntry.newBuilder().setSetAttribute(builder).build());
  }

  /**
   * Schedules a file for async persistence.
   *
   * @param path the path of the file for persistence
   * @throws AlluxioException if scheduling fails
   */
  public void scheduleAsyncPersistence(AlluxioURI path) throws AlluxioException {
    long flushCounter = AsyncJournalWriter.INVALID_FLUSH_COUNTER;
    try (LockedInodePath inodePath = mInodeTree.lockFullInodePath(path, InodeTree.LockMode.WRITE)) {
      flushCounter = scheduleAsyncPersistenceAndJournal(inodePath);
    } finally {
      // finally runs after resources are closed (unlocked).
      waitForJournalFlush(flushCounter);
    }
    // NOTE: persistence is asynchronous so there is no guarantee the path will still exist
    mAsyncPersistHandler.scheduleAsyncPersistence(path);
  }

  /**
   * Schedules a file for async persistence.
   * <p>
   * Writes to the journal.
   *
   * @param inodePath the {@link LockedInodePath} of the file for persistence
   * @return the flush counter for journaling
   * @throws AlluxioException if scheduling fails
   */
  private long scheduleAsyncPersistenceAndJournal(LockedInodePath inodePath)
      throws AlluxioException {
    long fileId = inodePath.getInode().getId();
    scheduleAsyncPersistenceInternal(inodePath);
    // write to journal
    AsyncPersistRequestEntry asyncPersistRequestEntry =
        AsyncPersistRequestEntry.newBuilder().setFileId(fileId).build();
    return appendJournalEntry(
        JournalEntry.newBuilder().setAsyncPersistRequest(asyncPersistRequestEntry).build());
  }

  /**
   * @param inodePath the {@link LockedInodePath} of the file to schedule asynchronous
   *                  persistence for
   * @throws AlluxioException if scheduling fails
   */
  private void scheduleAsyncPersistenceInternal(LockedInodePath inodePath) throws AlluxioException {
    inodePath.getInode().setPersistenceState(PersistenceState.IN_PROGRESS);
  }

  /**
   * Instructs a worker to persist the files.
   * <p>
   * Needs {@link Mode.Bits#WRITE} permission on the list of files.
   *
   * @param workerId the id of the worker that heartbeats
   * @param persistedFiles the files that persisted on the worker
   * @return the command for persisting the blocks of a file
   * @throws FileDoesNotExistException if the file does not exist
   * @throws InvalidPathException if the file path corresponding to the file id is invalid
   * @throws AccessControlException if permission checking fails
   */
  public FileSystemCommand workerHeartbeat(long workerId, List<Long> persistedFiles)
      throws FileDoesNotExistException, InvalidPathException, AccessControlException {
    for (long fileId : persistedFiles) {
      // Permission checking for each file is performed inside setAttribute
      setAttribute(getPath(fileId), SetAttributeOptions.defaults().setPersisted(true));
    }

    // get the files for the given worker to persist
    List<PersistFile> filesToPersist = mAsyncPersistHandler.pollFilesToPersist(workerId);
    if (!filesToPersist.isEmpty()) {
      LOG.debug("Sent files {} to worker {} to persist", filesToPersist, workerId);
    }
    FileSystemCommandOptions options = new FileSystemCommandOptions();
    options.setPersistOptions(new PersistCommandOptions(filesToPersist));
    return new FileSystemCommand(CommandType.Persist, options);
  }

  /**
   * @param inodePath the {@link LockedInodePath} to use
   * @param opTimeMs the operation time (in milliseconds)
   * @param options the method options
   * @return list of inodes which were marked as persisted
   * @throws FileDoesNotExistException if the file does not exist
   * @throws InvalidPathException if the file path corresponding to the file id is invalid
   * @throws AccessControlException if failed to set permission
   */
  private List<Inode<?>> setAttributeInternal(LockedInodePath inodePath, long opTimeMs,
      SetAttributeOptions options)
      throws FileDoesNotExistException, InvalidPathException, AccessControlException {
    List<Inode<?>> persistedInodes = Collections.emptyList();
    Inode<?> inode = inodePath.getInode();
    if (options.getPinned() != null) {
      mInodeTree.setPinned(inodePath, options.getPinned(), opTimeMs);
      inode.setLastModificationTimeMs(opTimeMs);
    }
    if (options.getTtl() != null) {
      Preconditions.checkArgument(inode.isFile(), PreconditionMessage.TTL_ONLY_FOR_FILE);
      long ttl = options.getTtl();
      InodeFile file = (InodeFile) inode;
      if (file.getTtl() != ttl) {
        mTtlBuckets.remove(file);
        file.setTtl(ttl);
        mTtlBuckets.insert(file);
        file.setLastModificationTimeMs(opTimeMs);
      }
    }
    if (options.getPersisted() != null) {
      Preconditions.checkArgument(inode.isFile(), PreconditionMessage.PERSIST_ONLY_FOR_FILE);
      Preconditions.checkArgument(((InodeFile) inode).isCompleted(),
          PreconditionMessage.FILE_TO_PERSIST_MUST_BE_COMPLETE);
      InodeFile file = (InodeFile) inode;
      // TODO(manugoyal) figure out valid behavior in the un-persist case
      Preconditions.checkArgument(options.getPersisted(),
          PreconditionMessage.ERR_SET_STATE_UNPERSIST);
      if (!file.isPersisted()) {
        file.setPersistenceState(PersistenceState.PERSISTED);
        persistedInodes = propagatePersistedInternal(inodePath, false);
        file.setLastModificationTimeMs(opTimeMs);
        mMasterSource.incFilesPersisted(1);
      }
    }
    boolean ownerGroupChanged = false;
    boolean permissionChanged = false;
    if (options.getOwner() != null) {
      inode.setOwner(options.getOwner());
      ownerGroupChanged = true;
    }
    if (options.getGroup() != null) {
      inode.setGroup(options.getGroup());
      ownerGroupChanged = true;
    }
    if (options.getMode() != Constants.INVALID_MODE) {
      inode.setPermission(options.getMode());
      permissionChanged = true;
    }
    // If the file is persisted in UFS, also update corresponding owner/group/permission.
    if ((ownerGroupChanged || permissionChanged) && inode.isPersisted()) {
<<<<<<< HEAD
      if ((inode instanceof InodeFile) && !((InodeFile) inode).isCompleted()) {
        LOG.debug("Alluxio does not propagate chown/chgrp/chmod to UFS for incomplete files.");
      } else {
        MountTable.Resolution resolution = mMountTable.resolve(inodePath.getUri());
        String ufsUri = resolution.getUri().toString();
        UnderFileSystem ufs = resolution.getUfs();
        if (ownerGroupChanged) {
          try {
            ufs.setOwner(ufsUri, inode.getOwner(), inode.getGroup());
          } catch (IOException e) {
            throw new AccessControlException("Could not setOwner for UFS file " + ufsUri, e);
          }
        }
        if (permissionChanged) {
          try {
            ufs.setMode(ufsUri, inode.getMode());
          } catch (IOException e) {
            throw new AccessControlException("Could not setMode for UFS file " + ufsUri, e);
          }
=======
      MountTable.Resolution resolution = mMountTable.resolve(inodePath.getUri());
      String ufsUri = resolution.getUri().toString();
      if (CommonUtils.isUfsObjectStorage(ufsUri)) {
        throw new UnsupportedOperationException(
            "setOwner/setMode is not supported to object storage UFS via Alluxio. UFS: " + ufsUri);
      }
      UnderFileSystem ufs = resolution.getUfs();
      if (ownerGroupChanged) {
        try {
          ufs.setOwner(ufsUri, inode.getOwner(), inode.getGroup());
        } catch (IOException e) {
          throw new AccessControlException("Could not set owner for UFS file " + ufsUri + ": "
              + e.getMessage());
        }
      }
      if (permissionChanged) {
        try {
          ufs.setMode(ufsUri, inode.getMode());
        } catch (IOException e) {
          throw new AccessControlException("Could not set mode for UFS file " + ufsUri + ": "
              + e.getMessage());
>>>>>>> ce27d833
        }
      }
    }
    return persistedInodes;
  }

  /**
   * @param entry the entry to use
   * @throws FileDoesNotExistException if the file does not exist
   * @throws InvalidPathException if the file path corresponding to the file id is invalid
   * @throws AccessControlException if failed to set permission
   */
  private void setAttributeFromEntry(SetAttributeEntry entry)
      throws FileDoesNotExistException, InvalidPathException, AccessControlException {
    SetAttributeOptions options = SetAttributeOptions.defaults();
    if (entry.hasPinned()) {
      options.setPinned(entry.getPinned());
    }
    if (entry.hasTtl()) {
      options.setTtl(entry.getTtl());
    }
    if (entry.hasPersisted()) {
      options.setPersisted(entry.getPersisted());
    }
    if (entry.hasOwner()) {
      options.setOwner(entry.getOwner());
    }
    if (entry.hasGroup()) {
      options.setGroup(entry.getGroup());
    }
    if (entry.hasPermission()) {
      options.setMode((short) entry.getPermission());
    }
    try (LockedInodePath inodePath = mInodeTree
        .lockFullInodePath(entry.getId(), InodeTree.LockMode.WRITE)) {
      setAttributeInternal(inodePath, entry.getOpTimeMs(), options);
      // Intentionally not journaling the persisted inodes from setAttributeInternal
    }
  }

  /**
   * @return a list of {@link WorkerInfo} objects representing the workers in Alluxio
   */
  public List<WorkerInfo> getWorkerInfoList() {
    return mBlockMaster.getWorkerInfoList();
  }

  /**
   * This class represents the executor for periodic inode ttl check.
   */
  private final class MasterInodeTtlCheckExecutor implements HeartbeatExecutor {

    /**
     * Constructs a new {@link MasterInodeTtlCheckExecutor}.
     */
    public MasterInodeTtlCheckExecutor() {}

    @Override
    public void heartbeat() {
      Set<TtlBucket> expiredBuckets = mTtlBuckets.getExpiredBuckets(System.currentTimeMillis());
      for (TtlBucket bucket : expiredBuckets) {
        for (InodeFile file : bucket.getFiles()) {
          AlluxioURI path = null;
          try (LockedInodePath inodePath = mInodeTree
              .lockFullInodePath(file.getId(), InodeTree.LockMode.READ)) {
            path = inodePath.getUri();
          } catch (Exception e) {
            LOG.error("Exception trying to clean up {} for ttl check: {}", file.toString(),
                e.toString());
          }
          if (path != null) {
            try {
              // public delete method will lock the path, and check WRITE permission required at
              // parent of file
              delete(path, false);
            } catch (Exception e) {
              LOG.error("Exception trying to clean up {} for ttl check: {}", file.toString(),
                  e.toString());
            }
          }
        }
      }
      mTtlBuckets.removeBuckets(expiredBuckets);
    }

    @Override
    public void close() {
      // Nothing to clean up
    }
  }

  /**
   * Lost files periodic check.
   */
  private final class LostFilesDetectionHeartbeatExecutor implements HeartbeatExecutor {

    /**
     * Constructs a new {@link LostFilesDetectionHeartbeatExecutor}.
     */
    public LostFilesDetectionHeartbeatExecutor() {}

    @Override
    public void heartbeat() {
      for (long fileId : getLostFiles()) {
        // update the state
        try (LockedInodePath inodePath = mInodeTree
            .lockFullInodePath(fileId, InodeTree.LockMode.WRITE)) {
          Inode<?> inode = inodePath.getInode();
          if (inode.getPersistenceState() != PersistenceState.PERSISTED) {
            inode.setPersistenceState(PersistenceState.LOST);
          }
        } catch (FileDoesNotExistException e) {
          LOG.error("Exception trying to get inode from inode tree: {}", e.toString());
        }
      }
    }

    @Override
    public void close() {
      // Nothing to clean up
    }
  }
}<|MERGE_RESOLUTION|>--- conflicted
+++ resolved
@@ -2009,14 +2009,9 @@
    * @throws AccessControlException if the permission check fails
    */
   public void mount(AlluxioURI alluxioPath, AlluxioURI ufsPath, MountOptions options)
-<<<<<<< HEAD
       throws FileAlreadyExistsException, FileDoesNotExistException, InvalidPathException,
       IOException, AccessControlException {
-    MasterContext.getMasterSource().incMountOps(1);
-=======
-      throws FileAlreadyExistsException, InvalidPathException, IOException, AccessControlException {
     mMasterSource.incMountOps(1);
->>>>>>> ce27d833
     long flushCounter = AsyncJournalWriter.INVALID_FLUSH_COUNTER;
     try (LockedInodePath inodePath = mInodeTree
         .lockInodePath(alluxioPath, InodeTree.LockMode.WRITE)) {
@@ -2500,12 +2495,15 @@
     }
     // If the file is persisted in UFS, also update corresponding owner/group/permission.
     if ((ownerGroupChanged || permissionChanged) && inode.isPersisted()) {
-<<<<<<< HEAD
       if ((inode instanceof InodeFile) && !((InodeFile) inode).isCompleted()) {
         LOG.debug("Alluxio does not propagate chown/chgrp/chmod to UFS for incomplete files.");
       } else {
         MountTable.Resolution resolution = mMountTable.resolve(inodePath.getUri());
         String ufsUri = resolution.getUri().toString();
+        if (CommonUtils.isUfsObjectStorage(ufsUri)) {
+          throw new UnsupportedOperationException(
+              "setOwner/setMode is not supported to object storage UFS via Alluxio. UFS: " + ufsUri);
+        }
         UnderFileSystem ufs = resolution.getUfs();
         if (ownerGroupChanged) {
           try {
@@ -2520,29 +2518,6 @@
           } catch (IOException e) {
             throw new AccessControlException("Could not setMode for UFS file " + ufsUri, e);
           }
-=======
-      MountTable.Resolution resolution = mMountTable.resolve(inodePath.getUri());
-      String ufsUri = resolution.getUri().toString();
-      if (CommonUtils.isUfsObjectStorage(ufsUri)) {
-        throw new UnsupportedOperationException(
-            "setOwner/setMode is not supported to object storage UFS via Alluxio. UFS: " + ufsUri);
-      }
-      UnderFileSystem ufs = resolution.getUfs();
-      if (ownerGroupChanged) {
-        try {
-          ufs.setOwner(ufsUri, inode.getOwner(), inode.getGroup());
-        } catch (IOException e) {
-          throw new AccessControlException("Could not set owner for UFS file " + ufsUri + ": "
-              + e.getMessage());
-        }
-      }
-      if (permissionChanged) {
-        try {
-          ufs.setMode(ufsUri, inode.getMode());
-        } catch (IOException e) {
-          throw new AccessControlException("Could not set mode for UFS file " + ufsUri + ": "
-              + e.getMessage());
->>>>>>> ce27d833
         }
       }
     }
