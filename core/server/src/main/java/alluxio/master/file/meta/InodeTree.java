--- conflicted
+++ resolved
@@ -247,14 +247,9 @@
    * @throws FileDoesNotExistException if the parent of the path does not exist and the recursive
    *         option is false
    */
-<<<<<<< HEAD
-  public CreatePathResult createPath(AlluxioURI path, CreatePathOptions options)
+  public CreatePathResult createPath(AlluxioURI path, CreatePathOptions<?> options)
       throws FileAlreadyExistsException, BlockInfoException, InvalidPathException, IOException,
       FileDoesNotExistException {
-=======
-  public CreatePathResult createPath(AlluxioURI path, CreatePathOptions<?> options)
-      throws FileAlreadyExistsException, BlockInfoException, InvalidPathException, IOException {
->>>>>>> 38ff407a
     if (path.isRoot()) {
       LOG.info(ExceptionMessage.FILE_ALREADY_EXISTS.getMessage(path));
       throw new FileAlreadyExistsException(ExceptionMessage.FILE_ALREADY_EXISTS.getMessage(path));
