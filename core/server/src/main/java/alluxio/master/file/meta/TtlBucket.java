/*
 * The Alluxio Open Foundation licenses this work under the Apache License, version 2.0
 * (the "License"). You may not use this work except in compliance with the License, which is
 * available at www.apache.org/licenses/LICENSE-2.0
 *
 * This software is distributed on an "AS IS" basis, WITHOUT WARRANTIES OR CONDITIONS OF ANY KIND,
 * either express or implied, as more fully set forth in the License.
 *
 * See the NOTICE file distributed with this work for information regarding copyright ownership.
 */

package alluxio.master.file.meta;

import alluxio.Configuration;
import alluxio.PropertyKey;

import com.google.common.base.Objects;

import java.util.HashSet;
import java.util.Set;

import javax.annotation.concurrent.NotThreadSafe;

/**
 * A bucket with all inodes whose ttl value lies in the bucket's time interval. The bucket's time
 * interval starts at a certain time and lasts for
 * {@link PropertyKey#MASTER_TTL_CHECKER_INTERVAL_MS}.
 */
@NotThreadSafe
public final class TtlBucket implements Comparable<TtlBucket> {
  /** The time interval of this bucket is the same as ttl checker's interval. */
  private static long sTtlIntervalMs =
      Configuration.getInt(PropertyKey.MASTER_TTL_CHECKER_INTERVAL_MS);
  /**
   * Each bucket has a time to live interval, this value is the start of the interval, interval
   * value is the same as the configuration of {@link PropertyKey#MASTER_TTL_CHECKER_INTERVAL_MS}.
   */
  private long mTtlIntervalStartTimeMs;
  /** A set of Inode whose ttl value is in the range of this bucket's interval. */
  private Set<Inode<?>> mInodes;

  /**
   * Creates a new instance of {@link TtlBucket}.
   *
   * @param startTimeMs the start time to use
   */
  public TtlBucket(long startTimeMs) {
    mTtlIntervalStartTimeMs = startTimeMs;
    mInodes = new HashSet<>();
  }

  /**
   * @return the ttl interval start time in milliseconds
   */
  public long getTtlIntervalStartTimeMs() {
    return mTtlIntervalStartTimeMs;
  }

  /**
   *
   * @return the ttl interval end time in milliseconds
   */
  public long getTtlIntervalEndTimeMs() {
    return mTtlIntervalStartTimeMs + sTtlIntervalMs;
  }

  /**
   * @return the ttl interval in milliseconds
   */
  public static long getTtlIntervalMs() {
    return sTtlIntervalMs;
  }

  /**
   * @return the set of all inodes in the bucket backed by the internal set, changes made to the
   *         returned set will be shown in the internal set, and vice versa
   */
  public Set<Inode<?>> getInodes() {
    return mInodes;
  }

  /**
   * Adds a inode to the bucket.
   *
<<<<<<< HEAD
   * @param inode the file to be added
=======
   * @param inode the inode to be added
>>>>>>> 67e8ccce
   */
  public void addInode(Inode<?> inode) {
    mInodes.add(inode);
  }

  /**
   * Removes a inode from the bucket.
   *
<<<<<<< HEAD
   * @param inode the file to be removed
=======
   * @param inode the inode to be removed
>>>>>>> 67e8ccce
   */
  public void removeInode(Inode<?> inode) {
    mInodes.remove(inode);
  }

  /**
   * Compares this bucket's TTL interval start time to that of another bucket.
   *
   * @param ttlBucket the bucket to be compared to
   * @return 0 when return values of {@link #getTtlIntervalStartTimeMs()} from the two buckets are
   *         the same, -1 when that value of current instance is smaller, otherwise, 1
   */
  @Override
  public int compareTo(TtlBucket ttlBucket) {
    long startTime1 = getTtlIntervalStartTimeMs();
    long startTime2 = ttlBucket.getTtlIntervalStartTimeMs();

    if (startTime1 < startTime2) {
      return -1;
    }
    if (startTime1 == startTime2) {
      return 0;
    }
    return 1;
  }

  /**
   * Compares to a specific object.
   *
   * @param o the object to compare
   * @return true if object is also {@link TtlBucket} and represents the same TtlIntervalStartTime
   */
  @Override
  public boolean equals(Object o) {
    if (this == o) {
      return true;
    }
    if (!(o instanceof TtlBucket)) {
      return false;
    }
    TtlBucket that = (TtlBucket) o;
    return mTtlIntervalStartTimeMs == that.mTtlIntervalStartTimeMs;
  }

  /**
   * Returns the hash code for the {@link TtlBucket}.
   *
   * @return The hash code value for this {@link TtlBucket}
   */
  @Override
  public int hashCode() {
    return Objects.hashCode(mTtlIntervalStartTimeMs);
  }
}<|MERGE_RESOLUTION|>--- conflicted
+++ resolved
@@ -82,11 +82,7 @@
   /**
    * Adds a inode to the bucket.
    *
-<<<<<<< HEAD
-   * @param inode the file to be added
-=======
    * @param inode the inode to be added
->>>>>>> 67e8ccce
    */
   public void addInode(Inode<?> inode) {
     mInodes.add(inode);
@@ -95,11 +91,7 @@
   /**
    * Removes a inode from the bucket.
    *
-<<<<<<< HEAD
-   * @param inode the file to be removed
-=======
    * @param inode the inode to be removed
->>>>>>> 67e8ccce
    */
   public void removeInode(Inode<?> inode) {
     mInodes.remove(inode);
