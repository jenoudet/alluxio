--- conflicted
+++ resolved
@@ -57,12 +57,7 @@
     mPermissionCheckEnabled =
         Configuration.getBoolean(PropertyKey.SECURITY_AUTHORIZATION_PERMISSION_ENABLED);
     mFileSystemSuperGroup =
-<<<<<<< HEAD
         Configuration.get(PropertyKey.SECURITY_AUTHORIZATION_PERMISSION_SUPERGROUP);
-    mGroupMappingService = GroupMappingService.Factory.getUserToGroupsMappingService();
-=======
-        Configuration.get(Constants.SECURITY_AUTHORIZATION_PERMISSION_SUPERGROUP);
->>>>>>> ada278d1
   }
 
   /**
