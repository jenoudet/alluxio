--- conflicted
+++ resolved
@@ -77,17 +77,9 @@
   }
 
   @Rule
-<<<<<<< HEAD
-  public ConfigurationRule mConf = new ConfigurationRule(new HashMap<PropertyKey, Object>() {
-    {
-      put(PropertyKey.MASTER_METASTORE_INODE_CACHE_MAX_SIZE, CACHE_SIZE);
-    }
-  }, ServerConfiguration.global());
-=======
   public ConfigurationRule mConf =
       new ConfigurationRule(PropertyKey.MASTER_METASTORE_INODE_CACHE_MAX_SIZE,
           CACHE_SIZE, Configuration.modifiableGlobal());
->>>>>>> 7c7d49f7
 
   private final MutableInodeDirectory mRoot = inodeDir(0, -1, "");
 
@@ -119,7 +111,7 @@
       {
         put(PropertyKey.ROCKS_INODE_CONF_FILE, sDir + CONF_NAME);
       }
-    }, ServerConfiguration.global()).toResource()) {
+    }, Configuration.modifiableGlobal()).toResource()) {
       before();
       writeInode(mRoot);
       assertEquals(Inode.wrap(mRoot), mStore.get(0).get());
@@ -140,7 +132,7 @@
       {
         put(PropertyKey.ROCKS_INODE_CONF_FILE, path);
       }
-    }, ServerConfiguration.global()).toResource()) {
+    }, Configuration.modifiableGlobal()).toResource()) {
       RuntimeException exception = assertThrows(RuntimeException.class, this::before);
       assertEquals(RocksDBException.class, exception.getCause().getClass());
     }
