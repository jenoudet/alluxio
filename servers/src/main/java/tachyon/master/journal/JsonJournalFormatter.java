/*
 * Licensed to the University of California, Berkeley under one or more contributor license
 * agreements. See the NOTICE file distributed with this work for additional information regarding
 * copyright ownership. The ASF licenses this file to You under the Apache License, Version 2.0 (the
 * "License"); you may not use this file except in compliance with the License. You may obtain a
 * copy of the License at
 *
 * http://www.apache.org/licenses/LICENSE-2.0
 *
 * Unless required by applicable law or agreed to in writing, software distributed under the License
 * is distributed on an "AS IS" BASIS, WITHOUT WARRANTIES OR CONDITIONS OF ANY KIND, either express
 * or implied. See the License for the specific language governing permissions and limitations under
 * the License.
 */

package tachyon.master.journal;

import java.io.DataOutputStream;
import java.io.IOException;
import java.io.InputStream;
import java.io.OutputStream;

import com.fasterxml.jackson.core.JsonGenerator;
import com.fasterxml.jackson.core.JsonParser;
import com.fasterxml.jackson.core.JsonProcessingException;
import com.fasterxml.jackson.databind.JsonNode;
import com.fasterxml.jackson.databind.ObjectMapper;
import com.fasterxml.jackson.databind.ObjectWriter;
import com.fasterxml.jackson.databind.SerializationFeature;
<<<<<<< HEAD
import com.google.common.collect.Lists;
import com.google.common.collect.Maps;

import tachyon.TachyonURI;
import tachyon.client.file.TachyonFile;
import tachyon.job.CommandLineJob;
import tachyon.job.Job;
import tachyon.job.JobConf;
import tachyon.master.block.journal.BlockContainerIdGeneratorEntry;
import tachyon.master.block.journal.BlockInfoEntry;
import tachyon.master.file.journal.AddMountPointEntry;
import tachyon.master.file.journal.CompleteFileEntry;
import tachyon.master.file.journal.DeleteFileEntry;
import tachyon.master.file.journal.DeleteMountPointEntry;
import tachyon.master.file.journal.InodeDirectoryEntry;
import tachyon.master.file.journal.InodeDirectoryIdGeneratorEntry;
import tachyon.master.file.journal.InodeFileEntry;
import tachyon.master.file.journal.InodeLastModificationTimeEntry;
import tachyon.master.file.journal.PersistDirectoryEntry;
import tachyon.master.file.journal.PersistFileEntry;
import tachyon.master.file.journal.ReinitializeFileEntry;
import tachyon.master.file.journal.RenameEntry;
import tachyon.master.file.journal.SetPinnedEntry;
import tachyon.master.lineage.journal.AsyncCompleteFileEntry;
import tachyon.master.lineage.journal.DeleteLineageEntry;
import tachyon.master.lineage.journal.LineageEntry;
import tachyon.master.lineage.journal.LineageIdGeneratorEntry;
import tachyon.master.lineage.journal.PersistFilesEntry;
import tachyon.master.lineage.journal.RequestFilePersistenceEntry;
import tachyon.master.lineage.meta.LineageFile;
import tachyon.master.lineage.meta.LineageFileState;
import tachyon.master.rawtable.journal.RawTableEntry;
import tachyon.master.rawtable.journal.UpdateMetadataEntry;

public final class JsonJournalFormatter implements JournalFormatter {
  private static class JsonEntry {
    /** Creates a JSON ObjectMapper configured not to close the underlying stream. */
    public static ObjectMapper createObjectMapper() {
      // TODO(cc): Could disable field name quoting, though this would produce technically invalid
      // JSON. See: JsonGenerator.QUOTE_FIELD_NAMES and JsonParser.ALLOW_UNQUOTED_FIELD_NAMES
      return new ObjectMapper().configure(JsonGenerator.Feature.AUTO_CLOSE_TARGET, false)
          .configure(SerializationFeature.CLOSE_CLOSEABLE, false);
    }

    public static final ObjectMapper OBJECT_MAPPER = createObjectMapper();
    public static final ObjectWriter OBJECT_WRITER = OBJECT_MAPPER.writer();

    public final long mSequenceNumber;
    public final JournalEntryType mType;
    public Map<String, JsonNode> mParameters = Maps.newHashMap();

    /**
     * Constructor for serializing entries.
     *
     * @param SequenceNumber the sequence number for the entry
     * @param type the type of the entry
     */
    public JsonEntry(long SequenceNumber, JournalEntryType type) {
      mSequenceNumber = SequenceNumber;
      mType = type;
    }
=======
>>>>>>> 29366ebb

import com.google.common.base.Preconditions;

import tachyon.Constants;

public final class JsonJournalFormatter implements JournalFormatter {

  /** Creates a JSON ObjectMapper configured not to close the underlying stream. */
  private ObjectMapper createObjectMapper() {
    // TODO(cc): Could disable field name quoting, though this would produce technically invalid
    // JSON. See: JsonGenerator.QUOTE_FIELD_NAMES and JsonParser.ALLOW_UNQUOTED_FIELD_NAMES
    return new ObjectMapper().configure(JsonGenerator.Feature.AUTO_CLOSE_TARGET, false)
            .configure(SerializationFeature.CLOSE_CLOSEABLE, false);
  }

  private final ObjectMapper mObjectMapper = createObjectMapper();
  private final ObjectWriter mObjectWriter = mObjectMapper.writer();

  @Override
  public void serialize(SerializableJournalEntry entry, OutputStream outputStream)
      throws IOException {
    writeEntry(entry, outputStream);
  }

  private void writeEntry(SerializableJournalEntry entry, OutputStream os) throws IOException {
    mObjectWriter.writeValue(os, entry);
    (new DataOutputStream(os)).write('\n');
  }

  @Override
  public JournalInputStream deserialize(final InputStream inputStream) throws IOException {
    return new JournalInputStream() {
      private JsonParser mParser = mObjectMapper.getFactory().createParser(inputStream);
      private long mLatestSequenceNumber = 0;

      @Override
      public JournalEntry getNextEntry() throws IOException {
        JsonNode entryNode;
        JsonNode parametersNode;
        String entryTypeStr;
        try {
          entryNode = mParser.readValueAs(JsonNode.class);
          mLatestSequenceNumber = Preconditions
              .checkNotNull(entryNode.get(Constants.JOURNAL_JSON_ENTRY_SEQUENCE_NUMBER_KEY))
              .asLong();
          Preconditions.checkNotNull(
              parametersNode = entryNode.get(Constants.JOURNAL_JSON_ENTRY_PARAMETER_KEY));
          Preconditions.checkNotNull(
              entryTypeStr = entryNode.get(Constants.JOURNAL_JSON_ENTRY_TYPE_KEY).asText());

        } catch (JsonProcessingException e) {
          return null;
        } catch (NullPointerException e) {
          return null;
        }

        JournalEntryType entryType;
        try {
          entryType = JournalEntryType.valueOf(entryTypeStr);
          return mObjectMapper.convertValue(parametersNode, entryType.getClazz());
        } catch (IllegalArgumentException e) {
          throw new IOException("Unknown or malformed journal entry for type: " + entryTypeStr);
        }
      }

      @Override
      public void close() throws IOException {
        inputStream.close();
      }

      @Override
      public long getLatestSequenceNumber() {
        return mLatestSequenceNumber;
      }
    };
  }
}<|MERGE_RESOLUTION|>--- conflicted
+++ resolved
@@ -27,71 +27,6 @@
 import com.fasterxml.jackson.databind.ObjectMapper;
 import com.fasterxml.jackson.databind.ObjectWriter;
 import com.fasterxml.jackson.databind.SerializationFeature;
-<<<<<<< HEAD
-import com.google.common.collect.Lists;
-import com.google.common.collect.Maps;
-
-import tachyon.TachyonURI;
-import tachyon.client.file.TachyonFile;
-import tachyon.job.CommandLineJob;
-import tachyon.job.Job;
-import tachyon.job.JobConf;
-import tachyon.master.block.journal.BlockContainerIdGeneratorEntry;
-import tachyon.master.block.journal.BlockInfoEntry;
-import tachyon.master.file.journal.AddMountPointEntry;
-import tachyon.master.file.journal.CompleteFileEntry;
-import tachyon.master.file.journal.DeleteFileEntry;
-import tachyon.master.file.journal.DeleteMountPointEntry;
-import tachyon.master.file.journal.InodeDirectoryEntry;
-import tachyon.master.file.journal.InodeDirectoryIdGeneratorEntry;
-import tachyon.master.file.journal.InodeFileEntry;
-import tachyon.master.file.journal.InodeLastModificationTimeEntry;
-import tachyon.master.file.journal.PersistDirectoryEntry;
-import tachyon.master.file.journal.PersistFileEntry;
-import tachyon.master.file.journal.ReinitializeFileEntry;
-import tachyon.master.file.journal.RenameEntry;
-import tachyon.master.file.journal.SetPinnedEntry;
-import tachyon.master.lineage.journal.AsyncCompleteFileEntry;
-import tachyon.master.lineage.journal.DeleteLineageEntry;
-import tachyon.master.lineage.journal.LineageEntry;
-import tachyon.master.lineage.journal.LineageIdGeneratorEntry;
-import tachyon.master.lineage.journal.PersistFilesEntry;
-import tachyon.master.lineage.journal.RequestFilePersistenceEntry;
-import tachyon.master.lineage.meta.LineageFile;
-import tachyon.master.lineage.meta.LineageFileState;
-import tachyon.master.rawtable.journal.RawTableEntry;
-import tachyon.master.rawtable.journal.UpdateMetadataEntry;
-
-public final class JsonJournalFormatter implements JournalFormatter {
-  private static class JsonEntry {
-    /** Creates a JSON ObjectMapper configured not to close the underlying stream. */
-    public static ObjectMapper createObjectMapper() {
-      // TODO(cc): Could disable field name quoting, though this would produce technically invalid
-      // JSON. See: JsonGenerator.QUOTE_FIELD_NAMES and JsonParser.ALLOW_UNQUOTED_FIELD_NAMES
-      return new ObjectMapper().configure(JsonGenerator.Feature.AUTO_CLOSE_TARGET, false)
-          .configure(SerializationFeature.CLOSE_CLOSEABLE, false);
-    }
-
-    public static final ObjectMapper OBJECT_MAPPER = createObjectMapper();
-    public static final ObjectWriter OBJECT_WRITER = OBJECT_MAPPER.writer();
-
-    public final long mSequenceNumber;
-    public final JournalEntryType mType;
-    public Map<String, JsonNode> mParameters = Maps.newHashMap();
-
-    /**
-     * Constructor for serializing entries.
-     *
-     * @param SequenceNumber the sequence number for the entry
-     * @param type the type of the entry
-     */
-    public JsonEntry(long SequenceNumber, JournalEntryType type) {
-      mSequenceNumber = SequenceNumber;
-      mType = type;
-    }
-=======
->>>>>>> 29366ebb
-
 import com.google.common.base.Preconditions;
 
 import tachyon.Constants;
