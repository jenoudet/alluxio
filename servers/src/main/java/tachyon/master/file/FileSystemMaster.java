--- conflicted
+++ resolved
@@ -473,12 +473,8 @@
     if (mWhitelist.inList(path.toString())) {
       inode.setCache(true);
     }
-<<<<<<< HEAD
     mMasterSource.incFilesCreated(created.size());
-    return created;
-=======
     return createResult;
->>>>>>> 5e3240b9
   }
 
   /**
