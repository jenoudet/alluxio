--- conflicted
+++ resolved
@@ -175,13 +175,8 @@
       throws IOException, FileDoesNotExistException, TachyonException {
     FileSystemMasterClient masterClient = mContext.acquireMasterClient();
     try {
-<<<<<<< HEAD
-      long fileId =
+      final long fileId =
           masterClient.loadMetadata(path.getPath(), options.isRecursive());
-=======
-      final long fileId =
-          masterClient.loadFileInfoFromUfs(path.getPath(), options.isRecursive());
->>>>>>> e4e974b1
       LOG.info("Loaded file " + path.getPath() + (options.isRecursive() ? " recursively" : ""));
       return new TachyonFile(fileId);
     } catch (TachyonException e) {
