--- conflicted
+++ resolved
@@ -136,7 +136,6 @@
     return 0;
   }
 
-<<<<<<< HEAD
   public int report(String argv[]) 
       throws FileDoesNotExistException, InvalidPathException, TException {
     if (argv.length != 2) {
@@ -149,7 +148,9 @@
     int fileId = tachyonClient.getFileId(file);
     tachyonClient.reportLostFile(fileId);
     System.out.println(file + " with file id " + fileId + " has reported been report lost.");
-=======
+    return 0;
+  }
+
   public int copyFromLocal(String argv[]) 
       throws FileNotFoundException, InvalidPathException, IOException {
     if (argv.length != 3) {
@@ -179,7 +180,6 @@
     channel.close();
     in.close();
     System.out.println("Copied " + srcPath + " to " + dstPath);
->>>>>>> 305c7597
     return 0;
   }
 
@@ -189,12 +189,9 @@
     System.out.println("       [mkdir <path>]");
     System.out.println("       [rm <path>]");
     System.out.println("       [mv <src> <dst>");
+    System.out.println("       [copyFromLocal <src> <remoteDst>]");
     System.out.println("       [copyToLocal <src> <localDst>]");
-<<<<<<< HEAD
     System.out.println("       [report <path>");
-=======
-    System.out.println("       [copyFromLocal <src> <remoteDst>]");
->>>>>>> 305c7597
   }
 
   public static void main(String argv[]) throws TException{
