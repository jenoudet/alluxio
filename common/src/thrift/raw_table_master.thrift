namespace java tachyon.thrift

include "common.thrift"
include "exception.thrift"

/**
 * Information about raw tables.
 */
struct RawTableInfo {
  1: i64 id
  2: string name
  3: string path
  4: i32 columns
  5: binary metadata
}

<<<<<<< HEAD
service RawTableMasterService extends common.TachyonService {

  /**
   * Creates a raw table and returns the raw table id.
   */
  i64 createRawTable( /** the RPC options */ 1: common.RpcOptions rpcOptions,
      /** the path of the raw table */ 2: string path,
      /** the number of columns */ 3: i32 columns,
      /** the metadata for the table */ 4: binary metadata)
=======
/**
 * This interface contains raw table master service endpoints for Tachyon clients.
 */
service RawTableMasterClientService extends common.TachyonService {

  /*
   * Creates a raw table.
   */
  i64 createRawTable(1: common.RpcOptions rpcOptions, 2: string path, 3: i32 columns,
      4: binary metadata)
>>>>>>> 36228564
    throws (1: exception.TachyonTException e, 2: exception.ThriftIOException ioe)

  /**
   * Returns raw table information for the given id.
   */
  RawTableInfo getClientRawTableInfoById( /** the id of the table */ 1: i64 id)
    throws (1: exception.TachyonTException e)

  /**
   * Returns raw table information for the given path.
   */
  RawTableInfo getClientRawTableInfoByPath( /** the path of the table */ 1: string path)
    throws (1: exception.TachyonTException e)

  /**
   * Returns raw table id for the given path.
   */
  i64 getRawTableId( /** the path of the table */ 1: string path)
    throws (1: exception.TachyonTException e)

  /**
   * Updates raw table metadata.
   */
  void updateRawTableMetadata( /** the id of the table */ 1: i64 tableId,
      /** the metadata for the table */ 2: binary metadata)
    throws (1: exception.TachyonTException e)
}<|MERGE_RESOLUTION|>--- conflicted
+++ resolved
@@ -14,8 +14,10 @@
   5: binary metadata
 }
 
-<<<<<<< HEAD
-service RawTableMasterService extends common.TachyonService {
+/**
+ * This interface contains raw table master service endpoints for Tachyon clients.
+ */
+service RawTableMasterClientService extends common.TachyonService {
 
   /**
    * Creates a raw table and returns the raw table id.
@@ -24,18 +26,6 @@
       /** the path of the raw table */ 2: string path,
       /** the number of columns */ 3: i32 columns,
       /** the metadata for the table */ 4: binary metadata)
-=======
-/**
- * This interface contains raw table master service endpoints for Tachyon clients.
- */
-service RawTableMasterClientService extends common.TachyonService {
-
-  /*
-   * Creates a raw table.
-   */
-  i64 createRawTable(1: common.RpcOptions rpcOptions, 2: string path, 3: i32 columns,
-      4: binary metadata)
->>>>>>> 36228564
     throws (1: exception.TachyonTException e, 2: exception.ThriftIOException ioe)
 
   /**
