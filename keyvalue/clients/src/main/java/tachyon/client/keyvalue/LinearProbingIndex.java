--- conflicted
+++ resolved
@@ -81,11 +81,6 @@
    * @return an instance of linear probing index
    */
   public static LinearProbingIndex loadFromByteArray(ByteBuffer buffer) {
-<<<<<<< HEAD
-    int numBuckets = buffer.limit() / BUCKET_SIZE_BYTES;
-    // TODO(binfan): fix the key count which is wrong now, see TACHYON-1555
-    return new LinearProbingIndex(buffer, numBuckets, 0);
-=======
     int numBuckets = 0;
     int keyCount = 0;
     for (int offset = 0, limit = buffer.limit(); offset < limit; offset += BUCKET_SIZE_BYTES) {
@@ -96,7 +91,6 @@
       }
     }
     return new LinearProbingIndex(buffer, numBuckets, keyCount);
->>>>>>> 6b680017
   }
 
   private LinearProbingIndex(ByteBuffer buf, int numBuckets, int keyCount) {
