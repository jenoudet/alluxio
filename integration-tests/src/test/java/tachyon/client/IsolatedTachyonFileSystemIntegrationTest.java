--- conflicted
+++ resolved
@@ -46,11 +46,9 @@
   private LocalTachyonCluster mLocalTachyonCluster = null;
   private String mMountPoint;
   private TachyonFileSystem mTfs = null;
-  private TachyonConf mMasterTachyonConf;
   private TachyonConf mWorkerTachyonConf;
   private int mWorkerToMasterHeartbeatIntervalMs;
   private ClientOptions mWriteBoth;
-  private ClientOptions mWriteUnderStorage;
 
   @After
   public final void after() throws Exception {
@@ -65,13 +63,8 @@
     mLocalTachyonCluster =
         new LocalTachyonCluster(WORKER_CAPACITY_BYTES, USER_QUOTA_UNIT_BYTES, 100 * Constants.MB);
     mLocalTachyonCluster.start();
-<<<<<<< HEAD
     mMountPoint = mLocalTachyonCluster.getMountPoint();
-=======
-
->>>>>>> 59b5afe4
     mTfs = mLocalTachyonCluster.getClient();
-    mMasterTachyonConf = mLocalTachyonCluster.getMasterTachyonConf();
     mWorkerTachyonConf = mLocalTachyonCluster.getWorkerTachyonConf();
     mWorkerTachyonConf.set(Constants.MAX_COLUMNS, "257");
     mWorkerToMasterHeartbeatIntervalMs =
@@ -79,9 +72,6 @@
     mWriteBoth =
         new ClientOptions.Builder(mWorkerTachyonConf).setStorageTypes(TachyonStorageType.STORE,
             UnderStorageType.PERSIST).build();
-    mWriteUnderStorage =
-        new ClientOptions.Builder(mWorkerTachyonConf).setStorageTypes(TachyonStorageType.NO_STORE,
-            UnderStorageType.PERSIST).build();
   }
 
   @Test
