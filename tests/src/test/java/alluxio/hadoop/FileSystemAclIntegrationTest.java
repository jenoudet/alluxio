--- conflicted
+++ resolved
@@ -405,20 +405,10 @@
   }
 
   @Test
-<<<<<<< HEAD
-  public void s3GetPermissionTest() throws Exception {
+  public void s3GetPermission() throws Exception {
     Assume.assumeTrue((sUfs instanceof S3UnderFileSystem) || (sUfs instanceof S3AUnderFileSystem));
 
     alluxio.Configuration.set(PropertyKey.UNDERFS_S3_OWNER_ID_TO_USERNAME_MAPPING, "");
-=======
-  public void objectStoragePermission() throws Exception {
-    if (!(sUfs instanceof S3UnderFileSystem) && !(sUfs instanceof S3AUnderFileSystem)
-        && !(sUfs instanceof SwiftUnderFileSystem) && !(sUfs instanceof GCSUnderFileSystem)
-        && !(sUfs instanceof OSSUnderFileSystem)) {
-      // Only test object storage UFSs.
-      return;
-    }
->>>>>>> cce8f67b
     Path fileA = new Path("/objectfileA");
     create(sTFS, fileA);
     Assert.assertTrue(sUfs.exists(PathUtils.concatPath(sUfsRoot, fileA)));
@@ -431,7 +421,7 @@
   }
 
   @Test
-  public void gcsGetPermissionTest() throws Exception {
+  public void gcsGetPermission() throws Exception {
     Assume.assumeTrue(sUfs instanceof GCSUnderFileSystem);
 
     alluxio.Configuration.set(PropertyKey.UNDERFS_GCS_OWNER_ID_TO_USERNAME_MAPPING, "");
@@ -447,7 +437,7 @@
   }
 
   @Test
-  public void swiftGetPermissionTest() throws Exception {
+  public void swiftGetPermission() throws Exception {
     // TODO(chaomin): update Swift permission integration test once the Swift implementation is done
     Assume.assumeTrue(sUfs instanceof SwiftUnderFileSystem);
 
@@ -464,7 +454,7 @@
   }
 
   @Test
-  public void ossGetPermissionTest() throws Exception {
+  public void ossGetPermission() throws Exception {
     Assume.assumeTrue(sUfs instanceof OSSUnderFileSystem);
 
     Path fileA = new Path("/objectfileA");
@@ -480,7 +470,7 @@
   }
 
   @Test
-  public void objectStoreSetOwnerTest() throws Exception {
+  public void objectStoreSetOwner() throws Exception {
     Assume.assumeTrue(CommonUtils.isUfsObjectStorage(sUfsRoot));
 
     Path fileA = new Path("/objectfileA");
